use beacon_node::ProductionBeaconNode;
use clap::{App, Arg, ArgMatches};
use env_logger::{Builder, Env};
use environment::EnvironmentBuilder;
use eth2_testnet_config::{Eth2TestnetConfig, DEFAULT_HARDCODED_TESTNET};
use lighthouse_version::VERSION;
use slog::{crit, info, warn};
use std::path::PathBuf;
use std::process::exit;
use types::{EthSpec, EthSpecId};
use validator_client::ProductionValidatorClient;

pub const ETH2_CONFIG_FILENAME: &str = "eth2-spec.toml";

fn bls_library_name() -> &'static str {
    if cfg!(feature = "portable") {
        "blst-portable"
    } else if cfg!(feature = "modern") {
        "blst-modern"
    } else if cfg!(feature = "milagro") {
        "milagro"
    } else {
        "blst"
    }
}

fn main() {
    // Parse the CLI parameters.
    let matches = App::new("Lighthouse")
        .version(VERSION.replace("Lighthouse/", "").as_str())
        .author("Sigma Prime <contact@sigmaprime.io>")
        .setting(clap::AppSettings::ColoredHelp)
        .about(
            "Ethereum 2.0 client by Sigma Prime. Provides a full-featured beacon \
             node, a validator client and utilities for managing validator accounts.",
        )
        .long_version(
            format!(
                "{}\n\
                 BLS Library: {}",
                 VERSION.replace("Lighthouse/", ""), bls_library_name()
            ).as_str()
        )
        .arg(
            Arg::with_name("spec")
                .short("s")
                .long("spec")
                .value_name("DEPRECATED")
                .help("This flag is deprecated, it will be disallowed in a future release. This \
                    value is now derived from the --testnet or --testnet-dir flags.")
                .takes_value(true)
                .global(true)
        )
        .arg(
            Arg::with_name("env_log")
                .short("l")
                .help("Enables environment logging giving access to sub-protocol logs such as discv5 and libp2p",
                )
                .takes_value(false),
        )
        .arg(
            Arg::with_name("logfile")
                .long("logfile")
                .value_name("FILE")
                .help(
                    "File path where output will be written.",
                )
                .takes_value(true),
        )
        .arg(
            Arg::with_name("log-format")
                .long("log-format")
                .value_name("FORMAT")
                .help("Specifies the format used for logging.")
                .possible_values(&["JSON"])
                .takes_value(true),
        )
        .arg(
            Arg::with_name("debug-level")
                .long("debug-level")
                .value_name("LEVEL")
                .help("The verbosity level for emitting logs.")
                .takes_value(true)
                .possible_values(&["info", "debug", "trace", "warn", "error", "crit"])
                .global(true)
                .default_value("info"),
        )
        .arg(
            Arg::with_name("datadir")
                .long("datadir")
                .short("d")
                .value_name("DIR")
                .global(true)
                .help(
<<<<<<< HEAD
                    "Root data directory for lighthouse keys and databases. \
                    Defaults to $HOME/.lighthouse/{default-network}, \
                    currently, $HOME/.lighthouse/medalla")
=======
                    "Used to specify a custom root data directory for lighthouse keys and databases. \
                    Defaults to $HOME/.lighthouse/{testnet} where testnet is the value of the `testnet` flag \
                    Note: Users should specify separate custom datadirs for different testnets.")
>>>>>>> 3b405f10
                .takes_value(true),
        )
        .arg(
            Arg::with_name("testnet-dir")
                .short("t")
                .long("testnet-dir")
                .value_name("DIR")
                .help(
                    "Path to directory containing eth2_testnet specs. Defaults to \
                      a hard-coded Lighthouse testnet. Only effective if there is no \
                      existing database.",
                )
                .takes_value(true)
                .global(true),
        )
        .arg(
            Arg::with_name("network")
                .long("network")
                .value_name("network")
                .help("Name of network lighthouse will connect to")
                .possible_values(&["medalla", "altona", "spadina", "pyrmont", "mainnet", "toledo"])
                .conflicts_with("testnet-dir")
                .takes_value(true)
                .global(true)

        )
        .subcommand(beacon_node::cli_app())
        .subcommand(boot_node::cli_app())
        .subcommand(validator_client::cli_app())
        .subcommand(account_manager::cli_app())
        .subcommand(remote_signer::cli_app())
        .get_matches();

    // Debugging output for libp2p and external crates.
    if matches.is_present("env_log") {
        Builder::from_env(Env::default()).init();
    }

    let result = load_testnet_config(&matches).and_then(|testnet_config| {
        let eth_spec_id = testnet_config.eth_spec_id()?;

        // boot node subcommand circumvents the environment
        if let Some(bootnode_matches) = matches.subcommand_matches("boot_node") {
            // The bootnode uses the main debug-level flag
            let debug_info = matches
                .value_of("debug-level")
                .expect("Debug-level must be present")
                .into();

            boot_node::run(bootnode_matches, eth_spec_id, debug_info);

            return Ok(());
        }

        match eth_spec_id {
            EthSpecId::Minimal => run(EnvironmentBuilder::minimal(), &matches, testnet_config),
            EthSpecId::Mainnet => run(EnvironmentBuilder::mainnet(), &matches, testnet_config),
            EthSpecId::V012Legacy => {
                run(EnvironmentBuilder::v012_legacy(), &matches, testnet_config)
            }
        }
    });

    // `std::process::exit` does not run destructors so we drop manually.
    drop(matches);

    // Return the appropriate error code.
    match result {
        Ok(()) => exit(0),
        Err(e) => {
            eprintln!("{}", e);
            drop(e);
            exit(1)
        }
    }
}

fn load_testnet_config(matches: &ArgMatches) -> Result<Eth2TestnetConfig, String> {
    if matches.is_present("testnet-dir") {
        clap_utils::parse_testnet_dir(matches, "testnet-dir")?
            .ok_or_else(|| "Unable to load testnet dir".to_string())
    } else if matches.is_present("testnet") {
        clap_utils::parse_hardcoded_network(matches, "testnet")?
            .ok_or_else(|| "Unable to load hard coded network config".to_string())
    } else {
        Eth2TestnetConfig::hard_coded_default()?
            .ok_or_else(|| "Unable to load default network config".to_string())
    }
}

fn run<E: EthSpec>(
    environment_builder: EnvironmentBuilder<E>,
    matches: &ArgMatches,
    testnet_config: Eth2TestnetConfig,
) -> Result<(), String> {
    if std::mem::size_of::<usize>() != 8 {
        return Err(format!(
            "{}-bit architecture is not supported (64-bit only).",
            std::mem::size_of::<usize>() * 8
        ));
    }

    let debug_level = matches
        .value_of("debug-level")
        .ok_or_else(|| "Expected --debug-level flag".to_string())?;

    let log_format = matches.value_of("log-format");

<<<<<<< HEAD
    // Parse testnet config from the `testnet` and `testnet-dir` flag in that order
    // else, use the default
    let mut optional_testnet_config = None;
    if matches.is_present("network") {
        optional_testnet_config = clap_utils::parse_hardcoded_network(matches, "network")?;
    };
    if matches.is_present("testnet-dir") {
        optional_testnet_config = clap_utils::parse_testnet_dir(matches, "testnet-dir")?;
    };
    if optional_testnet_config.is_none() {
        optional_testnet_config = Eth2TestnetConfig::hard_coded_default()?;
    }

=======
>>>>>>> 3b405f10
    let builder = if let Some(log_path) = matches.value_of("logfile") {
        let path = log_path
            .parse::<PathBuf>()
            .map_err(|e| format!("Failed to parse log path: {:?}", e))?;
        environment_builder.log_to_file(path, debug_level, log_format)?
    } else {
        environment_builder.async_logger(debug_level, log_format)?
    };

    let mut environment = builder
        .multi_threaded_tokio_runtime()?
        .optional_eth2_testnet_config(Some(testnet_config))?
        .build()?;

    let log = environment.core_context().log().clone();

    if matches.is_present("spec") {
        warn!(
            log,
            "The --spec flag is deprecated and will be removed in a future release"
        );
    }

    #[cfg(all(feature = "modern", target_arch = "x86_64"))]
    if !std::is_x86_feature_detected!("adx") {
        warn!(
            log,
            "CPU seems incompatible with optimized Lighthouse build";
            "advice" => "If you get a SIGILL, please try Lighthouse portable build"
        );
    }

    // Note: the current code technically allows for starting a beacon node _and_ a validator
    // client at the same time.
    //
    // Whilst this is possible, the mutual-exclusivity of `clap` sub-commands prevents it from
    // actually happening.
    //
    // Creating a command which can run both might be useful future works.

    // Print an indication of which network is currently in use.
    let optional_testnet = clap_utils::parse_optional::<String>(matches, "network")?;
    let optional_testnet_dir = clap_utils::parse_optional::<PathBuf>(matches, "testnet-dir")?;

    let testnet_name = match (optional_testnet, optional_testnet_dir) {
        (Some(testnet), None) => testnet,
        (None, Some(testnet_dir)) => format!("custom ({})", testnet_dir.display()),
        (None, None) => DEFAULT_HARDCODED_TESTNET.to_string(),
        (Some(_), Some(_)) => panic!("CLI prevents both --network and --testnet-dir"),
    };

    if let Some(sub_matches) = matches.subcommand_matches("account_manager") {
        eprintln!("Running account manager for {} network", testnet_name);
        // Pass the entire `environment` to the account manager so it can run blocking operations.
        account_manager::run(sub_matches, environment)?;

        // Exit as soon as account manager returns control.
        return Ok(());
    };

    warn!(
        log,
        "Ethereum 2.0 is pre-release. This software is experimental"
    );
    info!(log, "Lighthouse started"; "version" => VERSION);
    info!(
        log,
        "Configured for testnet";
        "name" => &testnet_name
    );

    if testnet_name == "mainnet" {
        warn!(
            log,
            "The mainnet specification is being used. This not recommended (yet)."
        )
    }

    match matches.subcommand() {
        ("beacon_node", Some(matches)) => {
            let context = environment.core_context();
            let log = context.log().clone();
            let executor = context.executor.clone();
            let config = beacon_node::get_config::<E>(
                matches,
                &context.eth2_config().spec,
                context.log().clone(),
            )?;
            environment.runtime().spawn(async move {
                if let Err(e) = ProductionBeaconNode::new(context.clone(), config).await {
                    crit!(log, "Failed to start beacon node"; "reason" => e);
                    // Ignore the error since it always occurs during normal operation when
                    // shutting down.
                    let _ = executor
                        .shutdown_sender()
                        .try_send("Failed to start beacon node");
                }
            });
        }
        ("validator_client", Some(matches)) => {
            let context = environment.core_context();
            let log = context.log().clone();
            let executor = context.executor.clone();
            let config = validator_client::Config::from_cli(&matches, context.log())
                .map_err(|e| format!("Unable to initialize validator config: {}", e))?;
            environment.runtime().spawn(async move {
                let run = async {
                    ProductionValidatorClient::new(context, config)
                        .await?
                        .start_service()?;

                    Ok::<(), String>(())
                };
                if let Err(e) = run.await {
                    crit!(log, "Failed to start validator client"; "reason" => e);
                    // Ignore the error since it always occurs during normal operation when
                    // shutting down.
                    let _ = executor
                        .shutdown_sender()
                        .try_send("Failed to start validator client");
                }
            });
        }
        ("remote_signer", Some(matches)) => {
            if let Err(e) = remote_signer::run(&mut environment, matches) {
                crit!(log, "Failed to start remote signer"; "reason" => e);
                let _ = environment
                    .core_context()
                    .executor
                    .shutdown_sender()
                    .try_send("Failed to start remote signer");
            }
        }
        _ => {
            crit!(log, "No subcommand supplied. See --help .");
            return Err("No subcommand supplied.".into());
        }
    };

    // Block this thread until we get a ctrl-c or a task sends a shutdown signal.
    environment.block_until_shutdown_requested()?;
    info!(log, "Shutting down..");

    environment.fire_signal();

    // Shutdown the environment once all tasks have completed.
    environment.shutdown_on_idle();
    Ok(())
}<|MERGE_RESOLUTION|>--- conflicted
+++ resolved
@@ -92,15 +92,9 @@
                 .value_name("DIR")
                 .global(true)
                 .help(
-<<<<<<< HEAD
-                    "Root data directory for lighthouse keys and databases. \
-                    Defaults to $HOME/.lighthouse/{default-network}, \
-                    currently, $HOME/.lighthouse/medalla")
-=======
                     "Used to specify a custom root data directory for lighthouse keys and databases. \
-                    Defaults to $HOME/.lighthouse/{testnet} where testnet is the value of the `testnet` flag \
-                    Note: Users should specify separate custom datadirs for different testnets.")
->>>>>>> 3b405f10
+                    Defaults to $HOME/.lighthouse/{network} where network is the value of the `network` flag \
+                    Note: Users should specify separate custom datadirs for different networks.")
                 .takes_value(true),
         )
         .arg(
@@ -209,22 +203,6 @@
 
     let log_format = matches.value_of("log-format");
 
-<<<<<<< HEAD
-    // Parse testnet config from the `testnet` and `testnet-dir` flag in that order
-    // else, use the default
-    let mut optional_testnet_config = None;
-    if matches.is_present("network") {
-        optional_testnet_config = clap_utils::parse_hardcoded_network(matches, "network")?;
-    };
-    if matches.is_present("testnet-dir") {
-        optional_testnet_config = clap_utils::parse_testnet_dir(matches, "testnet-dir")?;
-    };
-    if optional_testnet_config.is_none() {
-        optional_testnet_config = Eth2TestnetConfig::hard_coded_default()?;
-    }
-
-=======
->>>>>>> 3b405f10
     let builder = if let Some(log_path) = matches.value_of("logfile") {
         let path = log_path
             .parse::<PathBuf>()
