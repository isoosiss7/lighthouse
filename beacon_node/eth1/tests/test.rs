#![cfg(test)]
use environment::{Environment, EnvironmentBuilder};
use eth1::http::{get_deposit_count, get_deposit_logs_in_range, get_deposit_root, Block, Log};
use eth1::{Config, Service};
use eth1::{DepositCache, DEFAULT_CHAIN_ID, DEFAULT_NETWORK_ID};
use eth1_test_rig::GanacheEth1Instance;
use futures::compat::Future01CompatExt;
use merkle_proof::verify_merkle_proof;
use slog::Logger;
use sloggers::{null::NullLoggerBuilder, Build};
use std::ops::Range;
use std::time::Duration;
use tokio_compat_02::FutureExt;
use tree_hash::TreeHash;
use types::{DepositData, EthSpec, Hash256, Keypair, MainnetEthSpec, MinimalEthSpec, Signature};
use web3::{transports::Http, Web3};

const DEPOSIT_CONTRACT_TREE_DEPTH: usize = 32;

pub fn null_logger() -> Logger {
    let log_builder = NullLoggerBuilder;
    log_builder.build().expect("should build logger")
}

pub fn new_env() -> Environment<MinimalEthSpec> {
    EnvironmentBuilder::minimal()
        // Use a single thread, so that when all tests are run in parallel they don't have so many
        // threads.
        .multi_threaded_tokio_runtime()
        .expect("should start tokio runtime")
        .null_logger()
        .expect("should start null logger")
        .build()
        .expect("should build env")
}

fn timeout() -> Duration {
    Duration::from_secs(2)
}

fn random_deposit_data() -> DepositData {
    let keypair = Keypair::random();

    let mut deposit = DepositData {
        pubkey: keypair.pk.into(),
        withdrawal_credentials: Hash256::zero(),
        amount: 32_000_000_000,
        signature: Signature::empty().into(),
    };

    deposit.signature = deposit.create_signature(&keypair.sk, &MainnetEthSpec::default_spec());

    deposit
}

/// Blocking operation to get the deposit logs from the `deposit_contract`.
async fn blocking_deposit_logs(eth1: &GanacheEth1Instance, range: Range<u64>) -> Vec<Log> {
    get_deposit_logs_in_range(
        &eth1.endpoint(),
        &eth1.deposit_contract.address(),
        range,
        timeout(),
    )
    .await
    .expect("should get logs")
}

/// Blocking operation to get the deposit root from the `deposit_contract`.
async fn blocking_deposit_root(eth1: &GanacheEth1Instance, block_number: u64) -> Option<Hash256> {
    get_deposit_root(
        &eth1.endpoint(),
        &eth1.deposit_contract.address(),
        block_number,
        timeout(),
    )
    .await
    .expect("should get deposit root")
}

/// Blocking operation to get the deposit count from the `deposit_contract`.
async fn blocking_deposit_count(eth1: &GanacheEth1Instance, block_number: u64) -> Option<u64> {
    get_deposit_count(
        &eth1.endpoint(),
        &eth1.deposit_contract.address(),
        block_number,
        timeout(),
    )
    .await
    .expect("should get deposit count")
}

async fn get_block_number(web3: &Web3<Http>) -> u64 {
    web3.eth()
        .block_number()
        .compat()
        .await
        .map(|v| v.as_u64())
        .expect("should get block number")
}

async fn new_ganache_instance() -> Result<GanacheEth1Instance, String> {
    GanacheEth1Instance::new(DEFAULT_NETWORK_ID.into(), DEFAULT_CHAIN_ID.into()).await
}

mod eth1_cache {
    use super::*;
    use types::{EthSpec, MainnetEthSpec};

    #[tokio::test]
    async fn simple_scenario() {
        async {
            let log = null_logger();

            for follow_distance in 0..2 {
                let eth1 = GanacheEth1Instance::new()
                    .await
                    .expect("should start eth1 environment");
                let deposit_contract = &eth1.deposit_contract;
                let web3 = eth1.web3();

                let initial_block_number = get_block_number(&web3).await;

                let service = Service::new(
                    Config {
                        endpoint: eth1.endpoint(),
                        deposit_contract_address: deposit_contract.address(),
                        lowest_cached_block_number: initial_block_number,
                        follow_distance,
                        ..Config::default()
                    },
                    log.clone(),
                    MainnetEthSpec::default_spec(),
                );

                // Create some blocks and then consume them, performing the test `rounds` times.
                for round in 0..2 {
                    let blocks = 4;

                    let initial = if round == 0 {
                        initial_block_number
                    } else {
                        service
                            .blocks()
                            .read()
                            .highest_block_number()
                            .map(|n| n + follow_distance)
                            .expect("should have a latest block after the first round")
                    };

                    for _ in 0..blocks {
                        eth1.ganache.evm_mine().await.expect("should mine block");
                    }

                    service
                        .update_deposit_cache(None)
                        .await
                        .expect("should update deposit cache");
                    service
                        .update_block_cache(None)
                        .await
                        .expect("should update block cache");

                    service
                        .update_block_cache(None)
                        .await
                        .expect("should update cache when nothing has changed");

                    assert_eq!(
                        service
                            .blocks()
                            .read()
                            .highest_block_number()
                            .map(|n| n + follow_distance),
                        Some(initial + blocks),
                        "should update {} blocks in round {} (follow {})",
                        blocks,
                        round,
                        follow_distance,
                    );
                }
            }
        }
        .compat()
        .await
    }

    /// Tests the case where we attempt to download more blocks than will fit in the cache.

    #[tokio::test]
    async fn big_skip() {
        async {
            let log = null_logger();

<<<<<<< HEAD
            let eth1 = GanacheEth1Instance::new()
=======
        for follow_distance in 0..2 {
            let eth1 = new_ganache_instance()
>>>>>>> 5a3b94cb
                .await
                .expect("should start eth1 environment");
            let deposit_contract = &eth1.deposit_contract;
            let web3 = eth1.web3();

            let cache_len = 4;

            let service = Service::new(
                Config {
                    endpoints: vec![eth1.endpoint()],
                    deposit_contract_address: deposit_contract.address(),
                    lowest_cached_block_number: get_block_number(&web3).await,
                    follow_distance: 0,
                    block_cache_truncation: Some(cache_len),
                    ..Config::default()
                },
                log,
                MainnetEthSpec::default_spec(),
            );

<<<<<<< HEAD
            let blocks = cache_len * 2;

            for _ in 0..blocks {
                eth1.ganache.evm_mine().await.expect("should mine block")
            }
=======
            // Create some blocks and then consume them, performing the test `rounds` times.
            for round in 0..2 {
                let blocks = 4;

                let initial = if round == 0 {
                    initial_block_number
                } else {
                    service
                        .blocks()
                        .read()
                        .highest_block_number()
                        .map(|n| n + follow_distance)
                        .expect("should have a latest block after the first round")
                };

                for _ in 0..blocks {
                    eth1.ganache.evm_mine().await.expect("should mine block");
                }

                let endpoints = service.init_endpoints();

                service
                    .update_deposit_cache(None, &endpoints)
                    .await
                    .expect("should update deposit cache");
                service
                    .update_block_cache(None, &endpoints)
                    .await
                    .expect("should update block cache");

                service
                    .update_block_cache(None, &endpoints)
                    .await
                    .expect("should update cache when nothing has changed");

                assert_eq!(
                    service
                        .blocks()
                        .read()
                        .highest_block_number()
                        .map(|n| n + follow_distance),
                    Some(initial + blocks),
                    "should update {} blocks in round {} (follow {})",
                    blocks,
                    round,
                    follow_distance,
                );
            }
        }
    }

    /// Tests the case where we attempt to download more blocks than will fit in the cache.

    #[tokio::test]
    async fn big_skip() {
        let log = null_logger();

        let eth1 = new_ganache_instance()
            .await
            .expect("should start eth1 environment");
        let deposit_contract = &eth1.deposit_contract;
        let web3 = eth1.web3();

        let cache_len = 4;

        let service = Service::new(
            Config {
                endpoints: vec![eth1.endpoint()],
                deposit_contract_address: deposit_contract.address(),
                lowest_cached_block_number: get_block_number(&web3).await,
                follow_distance: 0,
                block_cache_truncation: Some(cache_len),
                ..Config::default()
            },
            log,
            MainnetEthSpec::default_spec(),
        );
>>>>>>> 5a3b94cb

            service
                .update_deposit_cache(None)
                .await
                .expect("should update deposit cache");
            service
                .update_block_cache(None)
                .await
                .expect("should update block cache");

            assert_eq!(
                service.block_cache_len(),
                cache_len,
                "should not grow cache beyond target"
            );
        }
<<<<<<< HEAD
        .compat()
        .await;
=======

        let endpoints = service.init_endpoints();

        service
            .update_deposit_cache(None, &endpoints)
            .await
            .expect("should update deposit cache");
        service
            .update_block_cache(None, &endpoints)
            .await
            .expect("should update block cache");

        assert_eq!(
            service.block_cache_len(),
            cache_len,
            "should not grow cache beyond target"
        );
>>>>>>> 5a3b94cb
    }

    /// Tests to ensure that the cache gets pruned when doing multiple downloads smaller than the
    /// cache size.
    #[tokio::test]
    async fn pruning() {
        async {
            let log = null_logger();

<<<<<<< HEAD
            let eth1 = GanacheEth1Instance::new()
                .await
                .expect("should start eth1 environment");
            let deposit_contract = &eth1.deposit_contract;
            let web3 = eth1.web3();
=======
        let eth1 = new_ganache_instance()
            .await
            .expect("should start eth1 environment");
        let deposit_contract = &eth1.deposit_contract;
        let web3 = eth1.web3();
>>>>>>> 5a3b94cb

            let cache_len = 4;

<<<<<<< HEAD
            let service = Service::new(
                Config {
                    endpoint: eth1.endpoint(),
                    deposit_contract_address: deposit_contract.address(),
                    lowest_cached_block_number: get_block_number(&web3).await,
                    follow_distance: 0,
                    block_cache_truncation: Some(cache_len),
                    ..Config::default()
                },
                log,
                MainnetEthSpec::default_spec(),
            );
=======
        let service = Service::new(
            Config {
                endpoints: vec![eth1.endpoint()],
                deposit_contract_address: deposit_contract.address(),
                lowest_cached_block_number: get_block_number(&web3).await,
                follow_distance: 0,
                block_cache_truncation: Some(cache_len),
                ..Config::default()
            },
            log,
            MainnetEthSpec::default_spec(),
        );
>>>>>>> 5a3b94cb

            for _ in 0..4u8 {
                for _ in 0..cache_len / 2 {
                    eth1.ganache.evm_mine().await.expect("should mine block")
                }
                service
                    .update_deposit_cache(None)
                    .await
                    .expect("should update deposit cache");
                service
                    .update_block_cache(None)
                    .await
                    .expect("should update block cache");
            }
<<<<<<< HEAD
=======
            let endpoints = service.init_endpoints();
            service
                .update_deposit_cache(None, &endpoints)
                .await
                .expect("should update deposit cache");
            service
                .update_block_cache(None, &endpoints)
                .await
                .expect("should update block cache");
        }
>>>>>>> 5a3b94cb

            assert_eq!(
                service.block_cache_len(),
                cache_len,
                "should not grow cache beyond target"
            );
        }
        .compat()
        .await;
    }

    #[tokio::test]
    async fn double_update() {
        async {
            let log = null_logger();

            let n = 16;

<<<<<<< HEAD
            let eth1 = GanacheEth1Instance::new()
                .await
                .expect("should start eth1 environment");
            let deposit_contract = &eth1.deposit_contract;
            let web3 = eth1.web3();

            let service = Service::new(
                Config {
                    endpoint: eth1.endpoint(),
                    deposit_contract_address: deposit_contract.address(),
                    lowest_cached_block_number: get_block_number(&web3).await,
                    follow_distance: 0,
                    ..Config::default()
                },
                log,
                MainnetEthSpec::default_spec(),
            );
=======
        let eth1 = new_ganache_instance()
            .await
            .expect("should start eth1 environment");
        let deposit_contract = &eth1.deposit_contract;
        let web3 = eth1.web3();

        let service = Service::new(
            Config {
                endpoints: vec![eth1.endpoint()],
                deposit_contract_address: deposit_contract.address(),
                lowest_cached_block_number: get_block_number(&web3).await,
                follow_distance: 0,
                ..Config::default()
            },
            log,
            MainnetEthSpec::default_spec(),
        );
>>>>>>> 5a3b94cb

            for _ in 0..n {
                eth1.ganache.evm_mine().await.expect("should mine block")
            }
            futures::try_join!(
                service.update_deposit_cache(None),
                service.update_deposit_cache(None)
            )
            .expect("should perform two simultaneous updates of deposit cache");
            futures::try_join!(
                service.update_block_cache(None),
                service.update_block_cache(None)
            )
            .expect("should perform two simultaneous updates of block cache");

            assert!(service.block_cache_len() >= n, "should grow the cache");
        }
<<<<<<< HEAD
        .compat()
        .await;
=======

        let endpoints = service.init_endpoints();
        futures::try_join!(
            service.update_deposit_cache(None, &endpoints),
            service.update_deposit_cache(None, &endpoints)
        )
        .expect("should perform two simultaneous updates of deposit cache");
        futures::try_join!(
            service.update_block_cache(None, &endpoints),
            service.update_block_cache(None, &endpoints)
        )
        .expect("should perform two simultaneous updates of block cache");

        assert!(service.block_cache_len() >= n, "should grow the cache");
>>>>>>> 5a3b94cb
    }
}

mod deposit_tree {
    use super::*;

    #[tokio::test]
    async fn updating() {
        async {
            let log = null_logger();

            let n = 4;

<<<<<<< HEAD
            let eth1 = GanacheEth1Instance::new()
                .await
                .expect("should start eth1 environment");
            let deposit_contract = &eth1.deposit_contract;
            let web3 = eth1.web3();
=======
        let eth1 = new_ganache_instance()
            .await
            .expect("should start eth1 environment");
        let deposit_contract = &eth1.deposit_contract;
        let web3 = eth1.web3();
>>>>>>> 5a3b94cb

            let start_block = get_block_number(&web3).await;

<<<<<<< HEAD
            let service = Service::new(
                Config {
                    endpoint: eth1.endpoint(),
                    deposit_contract_address: deposit_contract.address(),
                    deposit_contract_deploy_block: start_block,
                    follow_distance: 0,
                    ..Config::default()
                },
                log,
                MainnetEthSpec::default_spec(),
            );
=======
        let service = Service::new(
            Config {
                endpoints: vec![eth1.endpoint()],
                deposit_contract_address: deposit_contract.address(),
                deposit_contract_deploy_block: start_block,
                follow_distance: 0,
                ..Config::default()
            },
            log,
            MainnetEthSpec::default_spec(),
        );
>>>>>>> 5a3b94cb

            for round in 0..3 {
                let deposits: Vec<_> = (0..n).map(|_| random_deposit_data()).collect();

                for deposit in &deposits {
                    deposit_contract
                        .deposit(deposit.clone())
                        .await
                        .expect("should perform a deposit");
                }

<<<<<<< HEAD
                service
                    .update_deposit_cache(None)
                    .await
                    .expect("should perform update");

                service
                    .update_deposit_cache(None)
                    .await
                    .expect("should perform update when nothing has changed");
=======
            let endpoints = service.init_endpoints();

            service
                .update_deposit_cache(None, &endpoints)
                .await
                .expect("should perform update");

            service
                .update_deposit_cache(None, &endpoints)
                .await
                .expect("should perform update when nothing has changed");
>>>>>>> 5a3b94cb

                let first = n * round;
                let last = n * (round + 1);

                let (_root, local_deposits) = service
                    .deposits()
                    .read()
                    .cache
                    .get_deposits(first, last, last, 32)
                    .unwrap_or_else(|_| panic!("should get deposits in round {}", round));

                assert_eq!(
                    local_deposits.len(),
                    n as usize,
                    "should get the right number of deposits in round {}",
                    round
                );

                assert_eq!(
                    local_deposits
                        .iter()
                        .map(|d| d.data.clone())
                        .collect::<Vec<_>>(),
                    deposits.to_vec(),
                    "obtained deposits should match those submitted in round {}",
                    round
                );
            }
        }
        .compat()
        .await;
    }

    #[tokio::test]
    async fn double_update() {
        async {
            let log = null_logger();

            let n = 8;

<<<<<<< HEAD
            let eth1 = GanacheEth1Instance::new()
                .await
                .expect("should start eth1 environment");
            let deposit_contract = &eth1.deposit_contract;
            let web3 = eth1.web3();
=======
        let eth1 = new_ganache_instance()
            .await
            .expect("should start eth1 environment");
        let deposit_contract = &eth1.deposit_contract;
        let web3 = eth1.web3();
>>>>>>> 5a3b94cb

            let start_block = get_block_number(&web3).await;

<<<<<<< HEAD
            let service = Service::new(
                Config {
                    endpoint: eth1.endpoint(),
                    deposit_contract_address: deposit_contract.address(),
                    deposit_contract_deploy_block: start_block,
                    lowest_cached_block_number: start_block,
                    follow_distance: 0,
                    ..Config::default()
                },
                log,
                MainnetEthSpec::default_spec(),
            );
=======
        let service = Service::new(
            Config {
                endpoints: vec![eth1.endpoint()],
                deposit_contract_address: deposit_contract.address(),
                deposit_contract_deploy_block: start_block,
                lowest_cached_block_number: start_block,
                follow_distance: 0,
                ..Config::default()
            },
            log,
            MainnetEthSpec::default_spec(),
        );
>>>>>>> 5a3b94cb

            let deposits: Vec<_> = (0..n).map(|_| random_deposit_data()).collect();

            for deposit in &deposits {
                deposit_contract
                    .deposit(deposit.clone())
                    .await
                    .expect("should perform a deposit");
            }

<<<<<<< HEAD
            futures::try_join!(
                service.update_deposit_cache(None),
                service.update_deposit_cache(None)
            )
            .expect("should perform two updates concurrently");
=======
        let endpoints = service.init_endpoints();
        futures::try_join!(
            service.update_deposit_cache(None, &endpoints),
            service.update_deposit_cache(None, &endpoints)
        )
        .expect("should perform two updates concurrently");
>>>>>>> 5a3b94cb

            assert_eq!(service.deposit_cache_len(), n);
        }
        .compat()
        .await;
    }

    #[tokio::test]
    async fn cache_consistency() {
        async {
            let n = 8;

            let spec = &MainnetEthSpec::default_spec();

            let deposits: Vec<_> = (0..n).map(|_| random_deposit_data()).collect();

<<<<<<< HEAD
            let eth1 = GanacheEth1Instance::new()
                .await
                .expect("should start eth1 environment");
            let deposit_contract = &eth1.deposit_contract;
            let web3 = eth1.web3();
=======
        let eth1 = new_ganache_instance()
            .await
            .expect("should start eth1 environment");
        let deposit_contract = &eth1.deposit_contract;
        let web3 = eth1.web3();
>>>>>>> 5a3b94cb

            let mut deposit_roots = vec![];
            let mut deposit_counts = vec![];

            // Perform deposits to the smart contract, recording it's state along the way.
            for deposit in &deposits {
                deposit_contract
                    .deposit(deposit.clone())
                    .await
                    .expect("should perform a deposit");
                let block_number = get_block_number(&web3).await;
                deposit_roots.push(
                    blocking_deposit_root(&eth1, block_number)
                        .await
                        .expect("should get root if contract exists"),
                );
                deposit_counts.push(
                    blocking_deposit_count(&eth1, block_number)
                        .await
                        .expect("should get count if contract exists"),
                );
            }

            let mut tree = DepositCache::default();

            // Pull all the deposit logs from the contract.
            let block_number = get_block_number(&web3).await;
            let logs: Vec<_> = blocking_deposit_logs(&eth1, 0..block_number)
                .await
                .iter()
                .map(|raw| raw.to_deposit_log(spec).expect("should parse deposit log"))
                .inspect(|log| {
                    tree.insert_log(log.clone())
                        .expect("should add consecutive logs")
                })
                .collect();

            // Check the logs for invariants.
            for i in 0..logs.len() {
                let log = &logs[i];
                assert_eq!(
                    log.deposit_data, deposits[i],
                    "log {} should have correct deposit data",
                    i
                );
                assert_eq!(log.index, i as u64, "log {} should have correct index", i);
            }

            // For each deposit test some more invariants
            for i in 0..n {
                // Ensure the deposit count from the smart contract was as expected.
                assert_eq!(
                    deposit_counts[i],
                    i as u64 + 1,
                    "deposit count should be accurate"
                );

                // Ensure that the root from the deposit tree matches what the contract reported.
                let (root, deposits) = tree
                    .get_deposits(0, i as u64, deposit_counts[i], DEPOSIT_CONTRACT_TREE_DEPTH)
                    .expect("should get deposits");
                assert_eq!(
                    root, deposit_roots[i],
                    "tree deposit root {} should match the contract",
                    i
                );

                // Ensure that the deposits all prove into the root from the smart contract.
                let deposit_root = deposit_roots[i];
                for (j, deposit) in deposits.iter().enumerate() {
                    assert!(
                        verify_merkle_proof(
                            deposit.data.tree_hash_root(),
                            &deposit.proof,
                            DEPOSIT_CONTRACT_TREE_DEPTH + 1,
                            j,
                            deposit_root
                        ),
                        "deposit merkle proof should prove into deposit contract root"
                    )
                }
            }
        }
        .compat()
        .await;
    }
}

/// Tests for the base HTTP requests and response handlers.
mod http {
    use super::*;
    use eth1::http::BlockQuery;

    async fn get_block(eth1: &GanacheEth1Instance, block_number: u64) -> Block {
        eth1::http::get_block(
            &eth1.endpoint(),
            BlockQuery::Number(block_number),
            timeout(),
        )
        .await
        .expect("should get block number")
    }

    #[tokio::test]
    async fn incrementing_deposits() {
<<<<<<< HEAD
        async {
            let eth1 = GanacheEth1Instance::new()
=======
        let eth1 = new_ganache_instance()
            .await
            .expect("should start eth1 environment");
        let deposit_contract = &eth1.deposit_contract;
        let web3 = eth1.web3();

        let block_number = get_block_number(&web3).await;
        let logs = blocking_deposit_logs(&eth1, 0..block_number).await;
        assert_eq!(logs.len(), 0);

        let mut old_root = blocking_deposit_root(&eth1, block_number).await;
        let mut old_block = get_block(&eth1, block_number).await;
        let mut old_block_number = block_number;

        assert_eq!(
            blocking_deposit_count(&eth1, block_number).await,
            Some(0),
            "should have deposit count zero"
        );

        for i in 1..=8 {
            eth1.ganache
                .increase_time(1)
                .await
                .expect("should be able to increase time on ganache");

            deposit_contract
                .deposit(random_deposit_data())
>>>>>>> 5a3b94cb
                .await
                .expect("should start eth1 environment");
            let deposit_contract = &eth1.deposit_contract;
            let web3 = eth1.web3();

            let block_number = get_block_number(&web3).await;
            let logs = blocking_deposit_logs(&eth1, 0..block_number).await;
            assert_eq!(logs.len(), 0);

            let mut old_root = blocking_deposit_root(&eth1, block_number).await;
            let mut old_block = get_block(&eth1, block_number).await;
            let mut old_block_number = block_number;

            assert_eq!(
                blocking_deposit_count(&eth1, block_number).await,
                Some(0),
                "should have deposit count zero"
            );

            for i in 1..=8 {
                eth1.ganache
                    .increase_time(1)
                    .await
                    .expect("should be able to increase time on ganache");

                deposit_contract
                    .deposit(random_deposit_data())
                    .await
                    .expect("should perform a deposit");

                // Check the logs.
                let block_number = get_block_number(&web3).await;
                let logs = blocking_deposit_logs(&eth1, 0..block_number).await;
                assert_eq!(logs.len(), i, "the number of logs should be as expected");

                // Check the deposit count.
                assert_eq!(
                    blocking_deposit_count(&eth1, block_number).await,
                    Some(i as u64),
                    "should have a correct deposit count"
                );

                // Check the deposit root.
                let new_root = blocking_deposit_root(&eth1, block_number).await;
                assert_ne!(
                    new_root, old_root,
                    "deposit root should change with each deposit"
                );
                old_root = new_root;

                // Check the block hash.
                let new_block = get_block(&eth1, block_number).await;
                assert_ne!(
                    new_block.hash, old_block.hash,
                    "block hash should change with each deposit"
                );

                // Check to ensure the timestamp is increasing
                assert!(
                    old_block.timestamp <= new_block.timestamp,
                    "block timestamp should increase"
                );

                old_block = new_block.clone();

                // Check the block number.
                assert!(
                    block_number > old_block_number,
                    "block number should increase"
                );
                old_block_number = block_number;

                // Check to ensure the block root is changing
                assert_ne!(
                    new_root,
                    Some(new_block.hash),
                    "the deposit root should be different to the block hash"
                );
            }
        }
        .compat()
        .await;
    }
}

mod fast {
    use super::*;

    // Adds deposits into deposit cache and matches deposit_count and deposit_root
    // with the deposit count and root computed from the deposit cache.
    #[tokio::test]
    async fn deposit_cache_query() {
        async {
            let log = null_logger();

            let eth1 = GanacheEth1Instance::new()
                .await
                .expect("should start eth1 environment");
            let deposit_contract = &eth1.deposit_contract;
            let web3 = eth1.web3();

            let now = get_block_number(&web3).await;
            let service = Service::new(
                Config {
                    endpoint: eth1.endpoint(),
                    deposit_contract_address: deposit_contract.address(),
                    deposit_contract_deploy_block: now,
                    lowest_cached_block_number: now,
                    follow_distance: 0,
                    block_cache_truncation: None,
                    ..Config::default()
                },
                log,
                MainnetEthSpec::default_spec(),
            );
            let n = 10;
            let deposits: Vec<_> = (0..n).map(|_| random_deposit_data()).collect();
            for deposit in &deposits {
                deposit_contract
                    .deposit(deposit.clone())
                    .await
                    .expect("should perform a deposit");
                // Mine an extra block between deposits to test for corner cases
                eth1.ganache.evm_mine().await.expect("should mine block");
            }

            service
                .update_deposit_cache(None)
                .await
                .expect("should perform update");

<<<<<<< HEAD
            assert!(
                service.deposit_cache_len() >= n,
                "should have imported n deposits"
            );

            for block_num in 0..=get_block_number(&web3).await {
                let expected_deposit_count = blocking_deposit_count(&eth1, block_num).await;
                let expected_deposit_root = blocking_deposit_root(&eth1, block_num).await;

                let deposit_count = service
                    .deposits()
                    .read()
                    .cache
                    .get_deposit_count_from_cache(block_num);
                let deposit_root = service
                    .deposits()
                    .read()
                    .cache
                    .get_deposit_root_from_cache(block_num);
                assert_eq!(
                    expected_deposit_count, deposit_count,
                    "deposit count from cache should match queried"
                );
                assert_eq!(
                    expected_deposit_root, deposit_root,
                    "deposit root from cache should match queried"
                );
            }
        }
        .compat()
        .await;
    }
}

mod persist {
    use super::*;
    #[tokio::test]
    async fn test_persist_caches() {
        async {
            let log = null_logger();

            let eth1 = GanacheEth1Instance::new()
                .await
                .expect("should start eth1 environment");
            let deposit_contract = &eth1.deposit_contract;
            let web3 = eth1.web3();

            let now = get_block_number(&web3).await;
            let config = Config {
                endpoint: eth1.endpoint(),
=======
        let eth1 = new_ganache_instance()
            .await
            .expect("should start eth1 environment");
        let deposit_contract = &eth1.deposit_contract;
        let web3 = eth1.web3();

        let now = get_block_number(&web3).await;
        let service = Service::new(
            Config {
                endpoints: vec![eth1.endpoint()],
>>>>>>> 5a3b94cb
                deposit_contract_address: deposit_contract.address(),
                deposit_contract_deploy_block: now,
                lowest_cached_block_number: now,
                follow_distance: 0,
                block_cache_truncation: None,
                ..Config::default()
            };
            let service = Service::new(config.clone(), log.clone(), MainnetEthSpec::default_spec());
            let n = 10;
            let deposits: Vec<_> = (0..n).map(|_| random_deposit_data()).collect();
            for deposit in &deposits {
                deposit_contract
                    .deposit(deposit.clone())
                    .await
                    .expect("should perform a deposit");
            }

            service
                .update_deposit_cache(None)
                .await
                .expect("should perform update");

<<<<<<< HEAD
            assert!(
                service.deposit_cache_len() >= n,
                "should have imported n deposits"
            );

            let deposit_count = service.deposit_cache_len();

            service
                .update_block_cache(None)
                .await
                .expect("should perform update");

            assert!(
                service.block_cache_len() >= n,
                "should have imported n eth1 blocks"
            );

            let block_count = service.block_cache_len();

            let eth1_bytes = service.as_bytes();

            // Drop service and recover from bytes
            drop(service);

            let recovered_service =
                Service::from_bytes(&eth1_bytes, config, log, MainnetEthSpec::default_spec())
                    .unwrap();
=======
        let endpoints = service.init_endpoints();
        service
            .update_deposit_cache(None, &endpoints)
            .await
            .expect("should perform update");

        assert!(
            service.deposit_cache_len() >= n,
            "should have imported n deposits"
        );

        for block_num in 0..=get_block_number(&web3).await {
            let expected_deposit_count = blocking_deposit_count(&eth1, block_num).await;
            let expected_deposit_root = blocking_deposit_root(&eth1, block_num).await;

            let deposit_count = service
                .deposits()
                .read()
                .cache
                .get_deposit_count_from_cache(block_num);
            let deposit_root = service
                .deposits()
                .read()
                .cache
                .get_deposit_root_from_cache(block_num);
>>>>>>> 5a3b94cb
            assert_eq!(
                recovered_service.block_cache_len(),
                block_count,
                "Should have equal cached blocks as before recovery"
            );
            assert_eq!(
                recovered_service.deposit_cache_len(),
                deposit_count,
                "Should have equal cached deposits as before recovery"
            );
        }
<<<<<<< HEAD
        .compat()
        .await
=======
    }
}

mod persist {
    use super::*;
    #[tokio::test]
    async fn test_persist_caches() {
        let log = null_logger();

        let eth1 = new_ganache_instance()
            .await
            .expect("should start eth1 environment");
        let deposit_contract = &eth1.deposit_contract;
        let web3 = eth1.web3();

        let now = get_block_number(&web3).await;
        let config = Config {
            endpoints: vec![eth1.endpoint()],
            deposit_contract_address: deposit_contract.address(),
            deposit_contract_deploy_block: now,
            lowest_cached_block_number: now,
            follow_distance: 0,
            block_cache_truncation: None,
            ..Config::default()
        };
        let service = Service::new(config.clone(), log.clone(), MainnetEthSpec::default_spec());
        let n = 10;
        let deposits: Vec<_> = (0..n).map(|_| random_deposit_data()).collect();
        for deposit in &deposits {
            deposit_contract
                .deposit(deposit.clone())
                .await
                .expect("should perform a deposit");
        }

        let endpoints = service.init_endpoints();
        service
            .update_deposit_cache(None, &endpoints)
            .await
            .expect("should perform update");

        assert!(
            service.deposit_cache_len() >= n,
            "should have imported n deposits"
        );

        let deposit_count = service.deposit_cache_len();

        service
            .update_block_cache(None, &endpoints)
            .await
            .expect("should perform update");

        assert!(
            service.block_cache_len() >= n,
            "should have imported n eth1 blocks"
        );

        let block_count = service.block_cache_len();

        let eth1_bytes = service.as_bytes();

        // Drop service and recover from bytes
        drop(service);

        let recovered_service =
            Service::from_bytes(&eth1_bytes, config, log, MainnetEthSpec::default_spec()).unwrap();
        assert_eq!(
            recovered_service.block_cache_len(),
            block_count,
            "Should have equal cached blocks as before recovery"
        );
        assert_eq!(
            recovered_service.deposit_cache_len(),
            deposit_count,
            "Should have equal cached deposits as before recovery"
        );
>>>>>>> 5a3b94cb
    }
}

/// Tests for eth1 fallback
mod fallbacks {
    use super::*;
    use tokio::time::delay_for;

    #[tokio::test]
    async fn test_fallback_when_offline() {
        let log = null_logger();
        let endpoint2 = new_ganache_instance()
            .await
            .expect("should start eth1 environment");
        let deposit_contract = &endpoint2.deposit_contract;

        let initial_block_number = get_block_number(&endpoint2.web3()).await;

        // Create some blocks and then consume them, performing the test `rounds` times.
        let new_blocks = 4;

        for _ in 0..new_blocks {
            endpoint2
                .ganache
                .evm_mine()
                .await
                .expect("should mine block");
        }

        let endpoint1 = endpoint2
            .ganache
            .fork()
            .expect("should start eth1 environment");

        //mine additional blocks on top of the original endpoint
        for _ in 0..new_blocks {
            endpoint2
                .ganache
                .evm_mine()
                .await
                .expect("should mine block");
        }

        let service = Service::new(
            Config {
                endpoints: vec![endpoint1.endpoint(), endpoint2.endpoint()],
                deposit_contract_address: deposit_contract.address(),
                lowest_cached_block_number: initial_block_number,
                follow_distance: 0,
                ..Config::default()
            },
            log.clone(),
            MainnetEthSpec::default_spec(),
        );

        let endpoint1_block_number = get_block_number(&endpoint1.web3).await;
        //the first call will only query endpoint1
        service.update().await.expect("should update deposit cache");
        assert_eq!(
            service.deposits().read().last_processed_block.unwrap(),
            endpoint1_block_number
        );

        drop(endpoint1);

        let endpoint2_block_number = get_block_number(&endpoint2.web3()).await;
        assert!(endpoint1_block_number < endpoint2_block_number);
        //endpoint1 is offline => query will import blocks from endpoint2
        service.update().await.expect("should update deposit cache");
        assert_eq!(
            service.deposits().read().last_processed_block.unwrap(),
            endpoint2_block_number
        );
    }

    #[tokio::test]
    async fn test_fallback_when_wrong_network_id() {
        let log = null_logger();
        let correct_network_id: u64 = DEFAULT_NETWORK_ID.into();
        let wrong_network_id = correct_network_id + 1;
        let endpoint1 = GanacheEth1Instance::new(wrong_network_id, DEFAULT_CHAIN_ID.into())
            .await
            .expect("should start eth1 environment");
        let endpoint2 = new_ganache_instance()
            .await
            .expect("should start eth1 environment");
        let deposit_contract = &endpoint2.deposit_contract;

        let initial_block_number = get_block_number(&endpoint2.web3()).await;

        // Create some blocks and then consume them, performing the test `rounds` times.
        let new_blocks = 4;

        for _ in 0..new_blocks {
            endpoint1
                .ganache
                .evm_mine()
                .await
                .expect("should mine block");
            endpoint2
                .ganache
                .evm_mine()
                .await
                .expect("should mine block");
        }

        //additional blocks for endpoint1 to be able to distinguish
        for _ in 0..new_blocks {
            endpoint1
                .ganache
                .evm_mine()
                .await
                .expect("should mine block");
        }

        let service = Service::new(
            Config {
                endpoints: vec![endpoint2.endpoint(), endpoint1.endpoint()],
                deposit_contract_address: deposit_contract.address(),
                lowest_cached_block_number: initial_block_number,
                follow_distance: 0,
                ..Config::default()
            },
            log.clone(),
            MainnetEthSpec::default_spec(),
        );

        let endpoint1_block_number = get_block_number(&endpoint1.web3()).await;
        let endpoint2_block_number = get_block_number(&endpoint2.web3()).await;
        assert!(endpoint2_block_number < endpoint1_block_number);
        //the call will fallback to endpoint2
        service.update().await.expect("should update deposit cache");
        assert_eq!(
            service.deposits().read().last_processed_block.unwrap(),
            endpoint2_block_number
        );
    }

    #[tokio::test]
    async fn test_fallback_when_wrong_chain_id() {
        let log = null_logger();
        let correct_chain_id: u64 = DEFAULT_CHAIN_ID.into();
        let wrong_chain_id = correct_chain_id + 1;
        let endpoint1 = GanacheEth1Instance::new(DEFAULT_NETWORK_ID.into(), wrong_chain_id)
            .await
            .expect("should start eth1 environment");
        let endpoint2 = new_ganache_instance()
            .await
            .expect("should start eth1 environment");
        let deposit_contract = &endpoint2.deposit_contract;

        let initial_block_number = get_block_number(&endpoint2.web3()).await;

        // Create some blocks and then consume them, performing the test `rounds` times.
        let new_blocks = 4;

        for _ in 0..new_blocks {
            endpoint1
                .ganache
                .evm_mine()
                .await
                .expect("should mine block");
            endpoint2
                .ganache
                .evm_mine()
                .await
                .expect("should mine block");
        }

        //additional blocks for endpoint1 to be able to distinguish
        for _ in 0..new_blocks {
            endpoint1
                .ganache
                .evm_mine()
                .await
                .expect("should mine block");
        }

        let service = Service::new(
            Config {
                endpoints: vec![endpoint2.endpoint(), endpoint1.endpoint()],
                deposit_contract_address: deposit_contract.address(),
                lowest_cached_block_number: initial_block_number,
                follow_distance: 0,
                ..Config::default()
            },
            log.clone(),
            MainnetEthSpec::default_spec(),
        );

        let endpoint1_block_number = get_block_number(&endpoint1.web3()).await;
        let endpoint2_block_number = get_block_number(&endpoint2.web3()).await;
        assert!(endpoint2_block_number < endpoint1_block_number);
        //the call will fallback to endpoint2
        service.update().await.expect("should update deposit cache");
        assert_eq!(
            service.deposits().read().last_processed_block.unwrap(),
            endpoint2_block_number
        );
    }

    #[tokio::test]
    async fn test_fallback_when_node_far_behind() {
        let log = null_logger();
        let endpoint2 = new_ganache_instance()
            .await
            .expect("should start eth1 environment");
        let deposit_contract = &endpoint2.deposit_contract;

        let initial_block_number = get_block_number(&endpoint2.web3()).await;

        // Create some blocks and then consume them, performing the test `rounds` times.
        let new_blocks = 4;

        for _ in 0..new_blocks {
            endpoint2
                .ganache
                .evm_mine()
                .await
                .expect("should mine block");
        }

        let endpoint1 = endpoint2
            .ganache
            .fork()
            .expect("should start eth1 environment");

        let service = Service::new(
            Config {
                endpoints: vec![endpoint1.endpoint(), endpoint2.endpoint()],
                deposit_contract_address: deposit_contract.address(),
                lowest_cached_block_number: initial_block_number,
                follow_distance: 0,
                node_far_behind_seconds: 5,
                ..Config::default()
            },
            log.clone(),
            MainnetEthSpec::default_spec(),
        );

        let endpoint1_block_number = get_block_number(&endpoint1.web3).await;
        //the first call will only query endpoint1
        service.update().await.expect("should update deposit cache");
        assert_eq!(
            service.deposits().read().last_processed_block.unwrap(),
            endpoint1_block_number
        );

        delay_for(Duration::from_secs(7)).await;

        //both endpoints don't have recent blocks => should return error
        assert!(service.update().await.is_err());

        //produce some new blocks on endpoint2
        for _ in 0..new_blocks {
            endpoint2
                .ganache
                .evm_mine()
                .await
                .expect("should mine block");
        }

        let endpoint2_block_number = get_block_number(&endpoint2.web3()).await;

        //endpoint1 is far behind + endpoint2 not => update will import blocks from endpoint2
        service.update().await.expect("should update deposit cache");
        assert_eq!(
            service.deposits().read().last_processed_block.unwrap(),
            endpoint2_block_number
        );
    }
}<|MERGE_RESOLUTION|>--- conflicted
+++ resolved
@@ -24,8 +24,6 @@
 
 pub fn new_env() -> Environment<MinimalEthSpec> {
     EnvironmentBuilder::minimal()
-        // Use a single thread, so that when all tests are run in parallel they don't have so many
-        // threads.
         .multi_threaded_tokio_runtime()
         .expect("should start tokio runtime")
         .null_logger()
@@ -112,7 +110,7 @@
             let log = null_logger();
 
             for follow_distance in 0..2 {
-                let eth1 = GanacheEth1Instance::new()
+                let eth1 = new_ganache_instance()
                     .await
                     .expect("should start eth1 environment");
                 let deposit_contract = &eth1.deposit_contract;
@@ -122,7 +120,7 @@
 
                 let service = Service::new(
                     Config {
-                        endpoint: eth1.endpoint(),
+                        endpoints: vec![eth1.endpoint()],
                         deposit_contract_address: deposit_contract.address(),
                         lowest_cached_block_number: initial_block_number,
                         follow_distance,
@@ -151,17 +149,19 @@
                         eth1.ganache.evm_mine().await.expect("should mine block");
                     }
 
+                    let endpoints = service.init_endpoints();
+
                     service
-                        .update_deposit_cache(None)
+                        .update_deposit_cache(None, &endpoints)
                         .await
                         .expect("should update deposit cache");
                     service
-                        .update_block_cache(None)
+                        .update_block_cache(None, &endpoints)
                         .await
                         .expect("should update block cache");
 
                     service
-                        .update_block_cache(None)
+                        .update_block_cache(None, &endpoints)
                         .await
                         .expect("should update cache when nothing has changed");
 
@@ -181,7 +181,7 @@
             }
         }
         .compat()
-        .await
+        .await;
     }
 
     /// Tests the case where we attempt to download more blocks than will fit in the cache.
@@ -191,12 +191,7 @@
         async {
             let log = null_logger();
 
-<<<<<<< HEAD
-            let eth1 = GanacheEth1Instance::new()
-=======
-        for follow_distance in 0..2 {
             let eth1 = new_ganache_instance()
->>>>>>> 5a3b94cb
                 .await
                 .expect("should start eth1 environment");
             let deposit_contract = &eth1.deposit_contract;
@@ -217,98 +212,20 @@
                 MainnetEthSpec::default_spec(),
             );
 
-<<<<<<< HEAD
             let blocks = cache_len * 2;
 
             for _ in 0..blocks {
                 eth1.ganache.evm_mine().await.expect("should mine block")
             }
-=======
-            // Create some blocks and then consume them, performing the test `rounds` times.
-            for round in 0..2 {
-                let blocks = 4;
-
-                let initial = if round == 0 {
-                    initial_block_number
-                } else {
-                    service
-                        .blocks()
-                        .read()
-                        .highest_block_number()
-                        .map(|n| n + follow_distance)
-                        .expect("should have a latest block after the first round")
-                };
-
-                for _ in 0..blocks {
-                    eth1.ganache.evm_mine().await.expect("should mine block");
-                }
-
-                let endpoints = service.init_endpoints();
-
-                service
-                    .update_deposit_cache(None, &endpoints)
-                    .await
-                    .expect("should update deposit cache");
-                service
-                    .update_block_cache(None, &endpoints)
-                    .await
-                    .expect("should update block cache");
-
-                service
-                    .update_block_cache(None, &endpoints)
-                    .await
-                    .expect("should update cache when nothing has changed");
-
-                assert_eq!(
-                    service
-                        .blocks()
-                        .read()
-                        .highest_block_number()
-                        .map(|n| n + follow_distance),
-                    Some(initial + blocks),
-                    "should update {} blocks in round {} (follow {})",
-                    blocks,
-                    round,
-                    follow_distance,
-                );
-            }
-        }
-    }
-
-    /// Tests the case where we attempt to download more blocks than will fit in the cache.
-
-    #[tokio::test]
-    async fn big_skip() {
-        let log = null_logger();
-
-        let eth1 = new_ganache_instance()
-            .await
-            .expect("should start eth1 environment");
-        let deposit_contract = &eth1.deposit_contract;
-        let web3 = eth1.web3();
-
-        let cache_len = 4;
-
-        let service = Service::new(
-            Config {
-                endpoints: vec![eth1.endpoint()],
-                deposit_contract_address: deposit_contract.address(),
-                lowest_cached_block_number: get_block_number(&web3).await,
-                follow_distance: 0,
-                block_cache_truncation: Some(cache_len),
-                ..Config::default()
-            },
-            log,
-            MainnetEthSpec::default_spec(),
-        );
->>>>>>> 5a3b94cb
+
+            let endpoints = service.init_endpoints();
 
             service
-                .update_deposit_cache(None)
+                .update_deposit_cache(None, &endpoints)
                 .await
                 .expect("should update deposit cache");
             service
-                .update_block_cache(None)
+                .update_block_cache(None, &endpoints)
                 .await
                 .expect("should update block cache");
 
@@ -318,28 +235,8 @@
                 "should not grow cache beyond target"
             );
         }
-<<<<<<< HEAD
-        .compat()
-        .await;
-=======
-
-        let endpoints = service.init_endpoints();
-
-        service
-            .update_deposit_cache(None, &endpoints)
-            .await
-            .expect("should update deposit cache");
-        service
-            .update_block_cache(None, &endpoints)
-            .await
-            .expect("should update block cache");
-
-        assert_eq!(
-            service.block_cache_len(),
-            cache_len,
-            "should not grow cache beyond target"
-        );
->>>>>>> 5a3b94cb
+        .compat()
+        .await;
     }
 
     /// Tests to ensure that the cache gets pruned when doing multiple downloads smaller than the
@@ -349,26 +246,17 @@
         async {
             let log = null_logger();
 
-<<<<<<< HEAD
-            let eth1 = GanacheEth1Instance::new()
+            let eth1 = new_ganache_instance()
                 .await
                 .expect("should start eth1 environment");
             let deposit_contract = &eth1.deposit_contract;
             let web3 = eth1.web3();
-=======
-        let eth1 = new_ganache_instance()
-            .await
-            .expect("should start eth1 environment");
-        let deposit_contract = &eth1.deposit_contract;
-        let web3 = eth1.web3();
->>>>>>> 5a3b94cb
 
             let cache_len = 4;
 
-<<<<<<< HEAD
             let service = Service::new(
                 Config {
-                    endpoint: eth1.endpoint(),
+                    endpoints: vec![eth1.endpoint()],
                     deposit_contract_address: deposit_contract.address(),
                     lowest_cached_block_number: get_block_number(&web3).await,
                     follow_distance: 0,
@@ -378,47 +266,21 @@
                 log,
                 MainnetEthSpec::default_spec(),
             );
-=======
-        let service = Service::new(
-            Config {
-                endpoints: vec![eth1.endpoint()],
-                deposit_contract_address: deposit_contract.address(),
-                lowest_cached_block_number: get_block_number(&web3).await,
-                follow_distance: 0,
-                block_cache_truncation: Some(cache_len),
-                ..Config::default()
-            },
-            log,
-            MainnetEthSpec::default_spec(),
-        );
->>>>>>> 5a3b94cb
 
             for _ in 0..4u8 {
                 for _ in 0..cache_len / 2 {
                     eth1.ganache.evm_mine().await.expect("should mine block")
                 }
+                let endpoints = service.init_endpoints();
                 service
-                    .update_deposit_cache(None)
+                    .update_deposit_cache(None, &endpoints)
                     .await
                     .expect("should update deposit cache");
                 service
-                    .update_block_cache(None)
+                    .update_block_cache(None, &endpoints)
                     .await
                     .expect("should update block cache");
             }
-<<<<<<< HEAD
-=======
-            let endpoints = service.init_endpoints();
-            service
-                .update_deposit_cache(None, &endpoints)
-                .await
-                .expect("should update deposit cache");
-            service
-                .update_block_cache(None, &endpoints)
-                .await
-                .expect("should update block cache");
-        }
->>>>>>> 5a3b94cb
 
             assert_eq!(
                 service.block_cache_len(),
@@ -437,8 +299,7 @@
 
             let n = 16;
 
-<<<<<<< HEAD
-            let eth1 = GanacheEth1Instance::new()
+            let eth1 = new_ganache_instance()
                 .await
                 .expect("should start eth1 environment");
             let deposit_contract = &eth1.deposit_contract;
@@ -446,7 +307,7 @@
 
             let service = Service::new(
                 Config {
-                    endpoint: eth1.endpoint(),
+                    endpoints: vec![eth1.endpoint()],
                     deposit_contract_address: deposit_contract.address(),
                     lowest_cached_block_number: get_block_number(&web3).await,
                     follow_distance: 0,
@@ -455,61 +316,27 @@
                 log,
                 MainnetEthSpec::default_spec(),
             );
-=======
-        let eth1 = new_ganache_instance()
-            .await
-            .expect("should start eth1 environment");
-        let deposit_contract = &eth1.deposit_contract;
-        let web3 = eth1.web3();
-
-        let service = Service::new(
-            Config {
-                endpoints: vec![eth1.endpoint()],
-                deposit_contract_address: deposit_contract.address(),
-                lowest_cached_block_number: get_block_number(&web3).await,
-                follow_distance: 0,
-                ..Config::default()
-            },
-            log,
-            MainnetEthSpec::default_spec(),
-        );
->>>>>>> 5a3b94cb
 
             for _ in 0..n {
                 eth1.ganache.evm_mine().await.expect("should mine block")
             }
+
+            let endpoints = service.init_endpoints();
             futures::try_join!(
-                service.update_deposit_cache(None),
-                service.update_deposit_cache(None)
+                service.update_deposit_cache(None, &endpoints),
+                service.update_deposit_cache(None, &endpoints)
             )
             .expect("should perform two simultaneous updates of deposit cache");
             futures::try_join!(
-                service.update_block_cache(None),
-                service.update_block_cache(None)
+                service.update_block_cache(None, &endpoints),
+                service.update_block_cache(None, &endpoints)
             )
             .expect("should perform two simultaneous updates of block cache");
 
             assert!(service.block_cache_len() >= n, "should grow the cache");
         }
-<<<<<<< HEAD
-        .compat()
-        .await;
-=======
-
-        let endpoints = service.init_endpoints();
-        futures::try_join!(
-            service.update_deposit_cache(None, &endpoints),
-            service.update_deposit_cache(None, &endpoints)
-        )
-        .expect("should perform two simultaneous updates of deposit cache");
-        futures::try_join!(
-            service.update_block_cache(None, &endpoints),
-            service.update_block_cache(None, &endpoints)
-        )
-        .expect("should perform two simultaneous updates of block cache");
-
-        assert!(service.block_cache_len() >= n, "should grow the cache");
->>>>>>> 5a3b94cb
+        .compat()
+        .await;
     }
 }
 
@@ -523,26 +350,17 @@
 
             let n = 4;
 
-<<<<<<< HEAD
-            let eth1 = GanacheEth1Instance::new()
+            let eth1 = new_ganache_instance()
                 .await
                 .expect("should start eth1 environment");
             let deposit_contract = &eth1.deposit_contract;
             let web3 = eth1.web3();
-=======
-        let eth1 = new_ganache_instance()
-            .await
-            .expect("should start eth1 environment");
-        let deposit_contract = &eth1.deposit_contract;
-        let web3 = eth1.web3();
->>>>>>> 5a3b94cb
 
             let start_block = get_block_number(&web3).await;
 
-<<<<<<< HEAD
             let service = Service::new(
                 Config {
-                    endpoint: eth1.endpoint(),
+                    endpoints: vec![eth1.endpoint()],
                     deposit_contract_address: deposit_contract.address(),
                     deposit_contract_deploy_block: start_block,
                     follow_distance: 0,
@@ -551,19 +369,6 @@
                 log,
                 MainnetEthSpec::default_spec(),
             );
-=======
-        let service = Service::new(
-            Config {
-                endpoints: vec![eth1.endpoint()],
-                deposit_contract_address: deposit_contract.address(),
-                deposit_contract_deploy_block: start_block,
-                follow_distance: 0,
-                ..Config::default()
-            },
-            log,
-            MainnetEthSpec::default_spec(),
-        );
->>>>>>> 5a3b94cb
 
             for round in 0..3 {
                 let deposits: Vec<_> = (0..n).map(|_| random_deposit_data()).collect();
@@ -575,29 +380,17 @@
                         .expect("should perform a deposit");
                 }
 
-<<<<<<< HEAD
+                let endpoints = service.init_endpoints();
+
                 service
-                    .update_deposit_cache(None)
+                    .update_deposit_cache(None, &endpoints)
                     .await
                     .expect("should perform update");
 
                 service
-                    .update_deposit_cache(None)
+                    .update_deposit_cache(None, &endpoints)
                     .await
                     .expect("should perform update when nothing has changed");
-=======
-            let endpoints = service.init_endpoints();
-
-            service
-                .update_deposit_cache(None, &endpoints)
-                .await
-                .expect("should perform update");
-
-            service
-                .update_deposit_cache(None, &endpoints)
-                .await
-                .expect("should perform update when nothing has changed");
->>>>>>> 5a3b94cb
 
                 let first = n * round;
                 let last = n * (round + 1);
@@ -638,26 +431,17 @@
 
             let n = 8;
 
-<<<<<<< HEAD
-            let eth1 = GanacheEth1Instance::new()
+            let eth1 = new_ganache_instance()
                 .await
                 .expect("should start eth1 environment");
             let deposit_contract = &eth1.deposit_contract;
             let web3 = eth1.web3();
-=======
-        let eth1 = new_ganache_instance()
-            .await
-            .expect("should start eth1 environment");
-        let deposit_contract = &eth1.deposit_contract;
-        let web3 = eth1.web3();
->>>>>>> 5a3b94cb
 
             let start_block = get_block_number(&web3).await;
 
-<<<<<<< HEAD
             let service = Service::new(
                 Config {
-                    endpoint: eth1.endpoint(),
+                    endpoints: vec![eth1.endpoint()],
                     deposit_contract_address: deposit_contract.address(),
                     deposit_contract_deploy_block: start_block,
                     lowest_cached_block_number: start_block,
@@ -667,20 +451,6 @@
                 log,
                 MainnetEthSpec::default_spec(),
             );
-=======
-        let service = Service::new(
-            Config {
-                endpoints: vec![eth1.endpoint()],
-                deposit_contract_address: deposit_contract.address(),
-                deposit_contract_deploy_block: start_block,
-                lowest_cached_block_number: start_block,
-                follow_distance: 0,
-                ..Config::default()
-            },
-            log,
-            MainnetEthSpec::default_spec(),
-        );
->>>>>>> 5a3b94cb
 
             let deposits: Vec<_> = (0..n).map(|_| random_deposit_data()).collect();
 
@@ -691,20 +461,12 @@
                     .expect("should perform a deposit");
             }
 
-<<<<<<< HEAD
+            let endpoints = service.init_endpoints();
             futures::try_join!(
-                service.update_deposit_cache(None),
-                service.update_deposit_cache(None)
+                service.update_deposit_cache(None, &endpoints),
+                service.update_deposit_cache(None, &endpoints)
             )
             .expect("should perform two updates concurrently");
-=======
-        let endpoints = service.init_endpoints();
-        futures::try_join!(
-            service.update_deposit_cache(None, &endpoints),
-            service.update_deposit_cache(None, &endpoints)
-        )
-        .expect("should perform two updates concurrently");
->>>>>>> 5a3b94cb
 
             assert_eq!(service.deposit_cache_len(), n);
         }
@@ -721,19 +483,11 @@
 
             let deposits: Vec<_> = (0..n).map(|_| random_deposit_data()).collect();
 
-<<<<<<< HEAD
-            let eth1 = GanacheEth1Instance::new()
+            let eth1 = new_ganache_instance()
                 .await
                 .expect("should start eth1 environment");
             let deposit_contract = &eth1.deposit_contract;
             let web3 = eth1.web3();
-=======
-        let eth1 = new_ganache_instance()
-            .await
-            .expect("should start eth1 environment");
-        let deposit_contract = &eth1.deposit_contract;
-        let web3 = eth1.web3();
->>>>>>> 5a3b94cb
 
             let mut deposit_roots = vec![];
             let mut deposit_counts = vec![];
@@ -839,39 +593,8 @@
 
     #[tokio::test]
     async fn incrementing_deposits() {
-<<<<<<< HEAD
-        async {
-            let eth1 = GanacheEth1Instance::new()
-=======
-        let eth1 = new_ganache_instance()
-            .await
-            .expect("should start eth1 environment");
-        let deposit_contract = &eth1.deposit_contract;
-        let web3 = eth1.web3();
-
-        let block_number = get_block_number(&web3).await;
-        let logs = blocking_deposit_logs(&eth1, 0..block_number).await;
-        assert_eq!(logs.len(), 0);
-
-        let mut old_root = blocking_deposit_root(&eth1, block_number).await;
-        let mut old_block = get_block(&eth1, block_number).await;
-        let mut old_block_number = block_number;
-
-        assert_eq!(
-            blocking_deposit_count(&eth1, block_number).await,
-            Some(0),
-            "should have deposit count zero"
-        );
-
-        for i in 1..=8 {
-            eth1.ganache
-                .increase_time(1)
-                .await
-                .expect("should be able to increase time on ganache");
-
-            deposit_contract
-                .deposit(random_deposit_data())
->>>>>>> 5a3b94cb
+        async {
+            let eth1 = new_ganache_instance()
                 .await
                 .expect("should start eth1 environment");
             let deposit_contract = &eth1.deposit_contract;
@@ -967,7 +690,7 @@
         async {
             let log = null_logger();
 
-            let eth1 = GanacheEth1Instance::new()
+            let eth1 = new_ganache_instance()
                 .await
                 .expect("should start eth1 environment");
             let deposit_contract = &eth1.deposit_contract;
@@ -976,7 +699,7 @@
             let now = get_block_number(&web3).await;
             let service = Service::new(
                 Config {
-                    endpoint: eth1.endpoint(),
+                    endpoints: vec![eth1.endpoint()],
                     deposit_contract_address: deposit_contract.address(),
                     deposit_contract_deploy_block: now,
                     lowest_cached_block_number: now,
@@ -998,12 +721,12 @@
                 eth1.ganache.evm_mine().await.expect("should mine block");
             }
 
+            let endpoints = service.init_endpoints();
             service
-                .update_deposit_cache(None)
+                .update_deposit_cache(None, &endpoints)
                 .await
                 .expect("should perform update");
 
-<<<<<<< HEAD
             assert!(
                 service.deposit_cache_len() >= n,
                 "should have imported n deposits"
@@ -1045,7 +768,7 @@
         async {
             let log = null_logger();
 
-            let eth1 = GanacheEth1Instance::new()
+            let eth1 = new_ganache_instance()
                 .await
                 .expect("should start eth1 environment");
             let deposit_contract = &eth1.deposit_contract;
@@ -1053,19 +776,7 @@
 
             let now = get_block_number(&web3).await;
             let config = Config {
-                endpoint: eth1.endpoint(),
-=======
-        let eth1 = new_ganache_instance()
-            .await
-            .expect("should start eth1 environment");
-        let deposit_contract = &eth1.deposit_contract;
-        let web3 = eth1.web3();
-
-        let now = get_block_number(&web3).await;
-        let service = Service::new(
-            Config {
                 endpoints: vec![eth1.endpoint()],
->>>>>>> 5a3b94cb
                 deposit_contract_address: deposit_contract.address(),
                 deposit_contract_deploy_block: now,
                 lowest_cached_block_number: now,
@@ -1083,12 +794,12 @@
                     .expect("should perform a deposit");
             }
 
+            let endpoints = service.init_endpoints();
             service
-                .update_deposit_cache(None)
+                .update_deposit_cache(None, &endpoints)
                 .await
                 .expect("should perform update");
 
-<<<<<<< HEAD
             assert!(
                 service.deposit_cache_len() >= n,
                 "should have imported n deposits"
@@ -1097,7 +808,7 @@
             let deposit_count = service.deposit_cache_len();
 
             service
-                .update_block_cache(None)
+                .update_block_cache(None, &endpoints)
                 .await
                 .expect("should perform update");
 
@@ -1116,33 +827,6 @@
             let recovered_service =
                 Service::from_bytes(&eth1_bytes, config, log, MainnetEthSpec::default_spec())
                     .unwrap();
-=======
-        let endpoints = service.init_endpoints();
-        service
-            .update_deposit_cache(None, &endpoints)
-            .await
-            .expect("should perform update");
-
-        assert!(
-            service.deposit_cache_len() >= n,
-            "should have imported n deposits"
-        );
-
-        for block_num in 0..=get_block_number(&web3).await {
-            let expected_deposit_count = blocking_deposit_count(&eth1, block_num).await;
-            let expected_deposit_root = blocking_deposit_root(&eth1, block_num).await;
-
-            let deposit_count = service
-                .deposits()
-                .read()
-                .cache
-                .get_deposit_count_from_cache(block_num);
-            let deposit_root = service
-                .deposits()
-                .read()
-                .cache
-                .get_deposit_root_from_cache(block_num);
->>>>>>> 5a3b94cb
             assert_eq!(
                 recovered_service.block_cache_len(),
                 block_count,
@@ -1154,357 +838,293 @@
                 "Should have equal cached deposits as before recovery"
             );
         }
-<<<<<<< HEAD
-        .compat()
-        .await
-=======
-    }
-}
-
-mod persist {
-    use super::*;
-    #[tokio::test]
-    async fn test_persist_caches() {
-        let log = null_logger();
-
-        let eth1 = new_ganache_instance()
-            .await
-            .expect("should start eth1 environment");
-        let deposit_contract = &eth1.deposit_contract;
-        let web3 = eth1.web3();
-
-        let now = get_block_number(&web3).await;
-        let config = Config {
-            endpoints: vec![eth1.endpoint()],
-            deposit_contract_address: deposit_contract.address(),
-            deposit_contract_deploy_block: now,
-            lowest_cached_block_number: now,
-            follow_distance: 0,
-            block_cache_truncation: None,
-            ..Config::default()
-        };
-        let service = Service::new(config.clone(), log.clone(), MainnetEthSpec::default_spec());
-        let n = 10;
-        let deposits: Vec<_> = (0..n).map(|_| random_deposit_data()).collect();
-        for deposit in &deposits {
-            deposit_contract
-                .deposit(deposit.clone())
-                .await
-                .expect("should perform a deposit");
-        }
-
-        let endpoints = service.init_endpoints();
-        service
-            .update_deposit_cache(None, &endpoints)
-            .await
-            .expect("should perform update");
-
-        assert!(
-            service.deposit_cache_len() >= n,
-            "should have imported n deposits"
-        );
-
-        let deposit_count = service.deposit_cache_len();
-
-        service
-            .update_block_cache(None, &endpoints)
-            .await
-            .expect("should perform update");
-
-        assert!(
-            service.block_cache_len() >= n,
-            "should have imported n eth1 blocks"
-        );
-
-        let block_count = service.block_cache_len();
-
-        let eth1_bytes = service.as_bytes();
-
-        // Drop service and recover from bytes
-        drop(service);
-
-        let recovered_service =
-            Service::from_bytes(&eth1_bytes, config, log, MainnetEthSpec::default_spec()).unwrap();
-        assert_eq!(
-            recovered_service.block_cache_len(),
-            block_count,
-            "Should have equal cached blocks as before recovery"
-        );
-        assert_eq!(
-            recovered_service.deposit_cache_len(),
-            deposit_count,
-            "Should have equal cached deposits as before recovery"
-        );
->>>>>>> 5a3b94cb
+        .compat()
+        .await;
     }
 }
 
 /// Tests for eth1 fallback
 mod fallbacks {
     use super::*;
-    use tokio::time::delay_for;
+    use tokio::time::sleep;
 
     #[tokio::test]
     async fn test_fallback_when_offline() {
-        let log = null_logger();
-        let endpoint2 = new_ganache_instance()
-            .await
-            .expect("should start eth1 environment");
-        let deposit_contract = &endpoint2.deposit_contract;
-
-        let initial_block_number = get_block_number(&endpoint2.web3()).await;
-
-        // Create some blocks and then consume them, performing the test `rounds` times.
-        let new_blocks = 4;
-
-        for _ in 0..new_blocks {
-            endpoint2
+        async {
+            let log = null_logger();
+            let endpoint2 = new_ganache_instance()
+                .await
+                .expect("should start eth1 environment");
+            let deposit_contract = &endpoint2.deposit_contract;
+
+            let initial_block_number = get_block_number(&endpoint2.web3()).await;
+
+            // Create some blocks and then consume them, performing the test `rounds` times.
+            let new_blocks = 4;
+
+            for _ in 0..new_blocks {
+                endpoint2
+                    .ganache
+                    .evm_mine()
+                    .await
+                    .expect("should mine block");
+            }
+
+            let endpoint1 = endpoint2
                 .ganache
-                .evm_mine()
-                .await
-                .expect("should mine block");
-        }
-
-        let endpoint1 = endpoint2
-            .ganache
-            .fork()
-            .expect("should start eth1 environment");
-
-        //mine additional blocks on top of the original endpoint
-        for _ in 0..new_blocks {
-            endpoint2
+                .fork()
+                .expect("should start eth1 environment");
+
+            //mine additional blocks on top of the original endpoint
+            for _ in 0..new_blocks {
+                endpoint2
+                    .ganache
+                    .evm_mine()
+                    .await
+                    .expect("should mine block");
+            }
+
+            let service = Service::new(
+                Config {
+                    endpoints: vec![endpoint1.endpoint(), endpoint2.endpoint()],
+                    deposit_contract_address: deposit_contract.address(),
+                    lowest_cached_block_number: initial_block_number,
+                    follow_distance: 0,
+                    ..Config::default()
+                },
+                log.clone(),
+                MainnetEthSpec::default_spec(),
+            );
+
+            let endpoint1_block_number = get_block_number(&endpoint1.web3).await;
+            //the first call will only query endpoint1
+            service.update().await.expect("should update deposit cache");
+            assert_eq!(
+                service.deposits().read().last_processed_block.unwrap(),
+                endpoint1_block_number
+            );
+
+            drop(endpoint1);
+
+            let endpoint2_block_number = get_block_number(&endpoint2.web3()).await;
+            assert!(endpoint1_block_number < endpoint2_block_number);
+            //endpoint1 is offline => query will import blocks from endpoint2
+            service.update().await.expect("should update deposit cache");
+            assert_eq!(
+                service.deposits().read().last_processed_block.unwrap(),
+                endpoint2_block_number
+            );
+        }
+        .compat()
+        .await;
+    }
+
+    #[tokio::test]
+    async fn test_fallback_when_wrong_network_id() {
+        async {
+            let log = null_logger();
+            let correct_network_id: u64 = DEFAULT_NETWORK_ID.into();
+            let wrong_network_id = correct_network_id + 1;
+            let endpoint1 = GanacheEth1Instance::new(wrong_network_id, DEFAULT_CHAIN_ID.into())
+                .await
+                .expect("should start eth1 environment");
+            let endpoint2 = new_ganache_instance()
+                .await
+                .expect("should start eth1 environment");
+            let deposit_contract = &endpoint2.deposit_contract;
+
+            let initial_block_number = get_block_number(&endpoint2.web3()).await;
+
+            // Create some blocks and then consume them, performing the test `rounds` times.
+            let new_blocks = 4;
+
+            for _ in 0..new_blocks {
+                endpoint1
+                    .ganache
+                    .evm_mine()
+                    .await
+                    .expect("should mine block");
+                endpoint2
+                    .ganache
+                    .evm_mine()
+                    .await
+                    .expect("should mine block");
+            }
+
+            //additional blocks for endpoint1 to be able to distinguish
+            for _ in 0..new_blocks {
+                endpoint1
+                    .ganache
+                    .evm_mine()
+                    .await
+                    .expect("should mine block");
+            }
+
+            let service = Service::new(
+                Config {
+                    endpoints: vec![endpoint2.endpoint(), endpoint1.endpoint()],
+                    deposit_contract_address: deposit_contract.address(),
+                    lowest_cached_block_number: initial_block_number,
+                    follow_distance: 0,
+                    ..Config::default()
+                },
+                log.clone(),
+                MainnetEthSpec::default_spec(),
+            );
+
+            let endpoint1_block_number = get_block_number(&endpoint1.web3()).await;
+            let endpoint2_block_number = get_block_number(&endpoint2.web3()).await;
+            assert!(endpoint2_block_number < endpoint1_block_number);
+            //the call will fallback to endpoint2
+            service.update().await.expect("should update deposit cache");
+            assert_eq!(
+                service.deposits().read().last_processed_block.unwrap(),
+                endpoint2_block_number
+            );
+        }
+        .compat()
+        .await;
+    }
+
+    #[tokio::test]
+    async fn test_fallback_when_wrong_chain_id() {
+        async {
+            let log = null_logger();
+            let correct_chain_id: u64 = DEFAULT_CHAIN_ID.into();
+            let wrong_chain_id = correct_chain_id + 1;
+            let endpoint1 = GanacheEth1Instance::new(DEFAULT_NETWORK_ID.into(), wrong_chain_id)
+                .await
+                .expect("should start eth1 environment");
+            let endpoint2 = new_ganache_instance()
+                .await
+                .expect("should start eth1 environment");
+            let deposit_contract = &endpoint2.deposit_contract;
+
+            let initial_block_number = get_block_number(&endpoint2.web3()).await;
+
+            // Create some blocks and then consume them, performing the test `rounds` times.
+            let new_blocks = 4;
+
+            for _ in 0..new_blocks {
+                endpoint1
+                    .ganache
+                    .evm_mine()
+                    .await
+                    .expect("should mine block");
+                endpoint2
+                    .ganache
+                    .evm_mine()
+                    .await
+                    .expect("should mine block");
+            }
+
+            //additional blocks for endpoint1 to be able to distinguish
+            for _ in 0..new_blocks {
+                endpoint1
+                    .ganache
+                    .evm_mine()
+                    .await
+                    .expect("should mine block");
+            }
+
+            let service = Service::new(
+                Config {
+                    endpoints: vec![endpoint2.endpoint(), endpoint1.endpoint()],
+                    deposit_contract_address: deposit_contract.address(),
+                    lowest_cached_block_number: initial_block_number,
+                    follow_distance: 0,
+                    ..Config::default()
+                },
+                log.clone(),
+                MainnetEthSpec::default_spec(),
+            );
+
+            let endpoint1_block_number = get_block_number(&endpoint1.web3()).await;
+            let endpoint2_block_number = get_block_number(&endpoint2.web3()).await;
+            assert!(endpoint2_block_number < endpoint1_block_number);
+            //the call will fallback to endpoint2
+            service.update().await.expect("should update deposit cache");
+            assert_eq!(
+                service.deposits().read().last_processed_block.unwrap(),
+                endpoint2_block_number
+            );
+        }
+        .compat()
+        .await;
+    }
+
+    #[tokio::test]
+    async fn test_fallback_when_node_far_behind() {
+        async {
+            let log = null_logger();
+            let endpoint2 = new_ganache_instance()
+                .await
+                .expect("should start eth1 environment");
+            let deposit_contract = &endpoint2.deposit_contract;
+
+            let initial_block_number = get_block_number(&endpoint2.web3()).await;
+
+            // Create some blocks and then consume them, performing the test `rounds` times.
+            let new_blocks = 4;
+
+            for _ in 0..new_blocks {
+                endpoint2
+                    .ganache
+                    .evm_mine()
+                    .await
+                    .expect("should mine block");
+            }
+
+            let endpoint1 = endpoint2
                 .ganache
-                .evm_mine()
-                .await
-                .expect("should mine block");
-        }
-
-        let service = Service::new(
-            Config {
-                endpoints: vec![endpoint1.endpoint(), endpoint2.endpoint()],
-                deposit_contract_address: deposit_contract.address(),
-                lowest_cached_block_number: initial_block_number,
-                follow_distance: 0,
-                ..Config::default()
-            },
-            log.clone(),
-            MainnetEthSpec::default_spec(),
-        );
-
-        let endpoint1_block_number = get_block_number(&endpoint1.web3).await;
-        //the first call will only query endpoint1
-        service.update().await.expect("should update deposit cache");
-        assert_eq!(
-            service.deposits().read().last_processed_block.unwrap(),
-            endpoint1_block_number
-        );
-
-        drop(endpoint1);
-
-        let endpoint2_block_number = get_block_number(&endpoint2.web3()).await;
-        assert!(endpoint1_block_number < endpoint2_block_number);
-        //endpoint1 is offline => query will import blocks from endpoint2
-        service.update().await.expect("should update deposit cache");
-        assert_eq!(
-            service.deposits().read().last_processed_block.unwrap(),
-            endpoint2_block_number
-        );
-    }
-
-    #[tokio::test]
-    async fn test_fallback_when_wrong_network_id() {
-        let log = null_logger();
-        let correct_network_id: u64 = DEFAULT_NETWORK_ID.into();
-        let wrong_network_id = correct_network_id + 1;
-        let endpoint1 = GanacheEth1Instance::new(wrong_network_id, DEFAULT_CHAIN_ID.into())
-            .await
-            .expect("should start eth1 environment");
-        let endpoint2 = new_ganache_instance()
-            .await
-            .expect("should start eth1 environment");
-        let deposit_contract = &endpoint2.deposit_contract;
-
-        let initial_block_number = get_block_number(&endpoint2.web3()).await;
-
-        // Create some blocks and then consume them, performing the test `rounds` times.
-        let new_blocks = 4;
-
-        for _ in 0..new_blocks {
-            endpoint1
-                .ganache
-                .evm_mine()
-                .await
-                .expect("should mine block");
-            endpoint2
-                .ganache
-                .evm_mine()
-                .await
-                .expect("should mine block");
-        }
-
-        //additional blocks for endpoint1 to be able to distinguish
-        for _ in 0..new_blocks {
-            endpoint1
-                .ganache
-                .evm_mine()
-                .await
-                .expect("should mine block");
-        }
-
-        let service = Service::new(
-            Config {
-                endpoints: vec![endpoint2.endpoint(), endpoint1.endpoint()],
-                deposit_contract_address: deposit_contract.address(),
-                lowest_cached_block_number: initial_block_number,
-                follow_distance: 0,
-                ..Config::default()
-            },
-            log.clone(),
-            MainnetEthSpec::default_spec(),
-        );
-
-        let endpoint1_block_number = get_block_number(&endpoint1.web3()).await;
-        let endpoint2_block_number = get_block_number(&endpoint2.web3()).await;
-        assert!(endpoint2_block_number < endpoint1_block_number);
-        //the call will fallback to endpoint2
-        service.update().await.expect("should update deposit cache");
-        assert_eq!(
-            service.deposits().read().last_processed_block.unwrap(),
-            endpoint2_block_number
-        );
-    }
-
-    #[tokio::test]
-    async fn test_fallback_when_wrong_chain_id() {
-        let log = null_logger();
-        let correct_chain_id: u64 = DEFAULT_CHAIN_ID.into();
-        let wrong_chain_id = correct_chain_id + 1;
-        let endpoint1 = GanacheEth1Instance::new(DEFAULT_NETWORK_ID.into(), wrong_chain_id)
-            .await
-            .expect("should start eth1 environment");
-        let endpoint2 = new_ganache_instance()
-            .await
-            .expect("should start eth1 environment");
-        let deposit_contract = &endpoint2.deposit_contract;
-
-        let initial_block_number = get_block_number(&endpoint2.web3()).await;
-
-        // Create some blocks and then consume them, performing the test `rounds` times.
-        let new_blocks = 4;
-
-        for _ in 0..new_blocks {
-            endpoint1
-                .ganache
-                .evm_mine()
-                .await
-                .expect("should mine block");
-            endpoint2
-                .ganache
-                .evm_mine()
-                .await
-                .expect("should mine block");
-        }
-
-        //additional blocks for endpoint1 to be able to distinguish
-        for _ in 0..new_blocks {
-            endpoint1
-                .ganache
-                .evm_mine()
-                .await
-                .expect("should mine block");
-        }
-
-        let service = Service::new(
-            Config {
-                endpoints: vec![endpoint2.endpoint(), endpoint1.endpoint()],
-                deposit_contract_address: deposit_contract.address(),
-                lowest_cached_block_number: initial_block_number,
-                follow_distance: 0,
-                ..Config::default()
-            },
-            log.clone(),
-            MainnetEthSpec::default_spec(),
-        );
-
-        let endpoint1_block_number = get_block_number(&endpoint1.web3()).await;
-        let endpoint2_block_number = get_block_number(&endpoint2.web3()).await;
-        assert!(endpoint2_block_number < endpoint1_block_number);
-        //the call will fallback to endpoint2
-        service.update().await.expect("should update deposit cache");
-        assert_eq!(
-            service.deposits().read().last_processed_block.unwrap(),
-            endpoint2_block_number
-        );
-    }
-
-    #[tokio::test]
-    async fn test_fallback_when_node_far_behind() {
-        let log = null_logger();
-        let endpoint2 = new_ganache_instance()
-            .await
-            .expect("should start eth1 environment");
-        let deposit_contract = &endpoint2.deposit_contract;
-
-        let initial_block_number = get_block_number(&endpoint2.web3()).await;
-
-        // Create some blocks and then consume them, performing the test `rounds` times.
-        let new_blocks = 4;
-
-        for _ in 0..new_blocks {
-            endpoint2
-                .ganache
-                .evm_mine()
-                .await
-                .expect("should mine block");
-        }
-
-        let endpoint1 = endpoint2
-            .ganache
-            .fork()
-            .expect("should start eth1 environment");
-
-        let service = Service::new(
-            Config {
-                endpoints: vec![endpoint1.endpoint(), endpoint2.endpoint()],
-                deposit_contract_address: deposit_contract.address(),
-                lowest_cached_block_number: initial_block_number,
-                follow_distance: 0,
-                node_far_behind_seconds: 5,
-                ..Config::default()
-            },
-            log.clone(),
-            MainnetEthSpec::default_spec(),
-        );
-
-        let endpoint1_block_number = get_block_number(&endpoint1.web3).await;
-        //the first call will only query endpoint1
-        service.update().await.expect("should update deposit cache");
-        assert_eq!(
-            service.deposits().read().last_processed_block.unwrap(),
-            endpoint1_block_number
-        );
-
-        delay_for(Duration::from_secs(7)).await;
-
-        //both endpoints don't have recent blocks => should return error
-        assert!(service.update().await.is_err());
-
-        //produce some new blocks on endpoint2
-        for _ in 0..new_blocks {
-            endpoint2
-                .ganache
-                .evm_mine()
-                .await
-                .expect("should mine block");
-        }
-
-        let endpoint2_block_number = get_block_number(&endpoint2.web3()).await;
-
-        //endpoint1 is far behind + endpoint2 not => update will import blocks from endpoint2
-        service.update().await.expect("should update deposit cache");
-        assert_eq!(
-            service.deposits().read().last_processed_block.unwrap(),
-            endpoint2_block_number
-        );
+                .fork()
+                .expect("should start eth1 environment");
+
+            let service = Service::new(
+                Config {
+                    endpoints: vec![endpoint1.endpoint(), endpoint2.endpoint()],
+                    deposit_contract_address: deposit_contract.address(),
+                    lowest_cached_block_number: initial_block_number,
+                    follow_distance: 0,
+                    node_far_behind_seconds: 5,
+                    ..Config::default()
+                },
+                log.clone(),
+                MainnetEthSpec::default_spec(),
+            );
+
+            let endpoint1_block_number = get_block_number(&endpoint1.web3).await;
+            //the first call will only query endpoint1
+            service.update().await.expect("should update deposit cache");
+            assert_eq!(
+                service.deposits().read().last_processed_block.unwrap(),
+                endpoint1_block_number
+            );
+
+            sleep(Duration::from_secs(7)).await;
+
+            //both endpoints don't have recent blocks => should return error
+            assert!(service.update().await.is_err());
+
+            //produce some new blocks on endpoint2
+            for _ in 0..new_blocks {
+                endpoint2
+                    .ganache
+                    .evm_mine()
+                    .await
+                    .expect("should mine block");
+            }
+
+            let endpoint2_block_number = get_block_number(&endpoint2.web3()).await;
+
+            //endpoint1 is far behind + endpoint2 not => update will import blocks from endpoint2
+            service.update().await.expect("should update deposit cache");
+            assert_eq!(
+                service.deposits().read().last_processed_block.unwrap(),
+                endpoint2_block_number
+            );
+        }
+        .compat()
+        .await;
     }
 }