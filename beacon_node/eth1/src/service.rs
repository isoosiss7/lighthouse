use crate::eth1_fallback::{EndpointError, Eth1Fallback};
use crate::metrics;
use crate::{
    block_cache::{BlockCache, Error as BlockCacheError, Eth1Block},
<<<<<<< HEAD
    deposit_cache::Error as DepositCacheError,
    http::{get_block, get_block_number, get_deposit_logs_in_range, BlockQuery, Eth1Id, Log},
=======
    deposit_cache::{DepositCacheInsertOutcome, Error as DepositCacheError},
    http::{
        get_block, get_block_number, get_chain_id, get_deposit_logs_in_range, get_network_id,
        BlockQuery, Eth1Id,
    },
>>>>>>> 48269514
    inner::{DepositUpdater, Inner},
};
use fallback::{Fallback, FallbackError};
use futures::{future::TryFutureExt, StreamExt};
use parking_lot::{RwLock, RwLockReadGuard};
use serde::{Deserialize, Serialize};
use slog::{crit, debug, error, info, trace, warn, Logger};
use std::fmt::Debug;
use std::ops::{Range, RangeInclusive};
use std::sync::Arc;
use std::time::{SystemTime, UNIX_EPOCH};
use tokio::time::{interval_at, Duration, Instant};
use types::{ChainSpec, EthSpec, Unsigned};

/// Indicates the default eth1 network id we use for the deposit contract.
pub const DEFAULT_NETWORK_ID: Eth1Id = Eth1Id::Goerli;
/// Indicates the default eth1 chain id we use for the deposit contract.
pub const DEFAULT_CHAIN_ID: Eth1Id = Eth1Id::Goerli;

pub const STANDARD_TIMEOUT_MILLIS: u64 = 15_000;

/// Timeout when doing a eth_blockNumber call.
const BLOCK_NUMBER_TIMEOUT_MILLIS: u64 = STANDARD_TIMEOUT_MILLIS;
/// Timeout when doing an eth_getBlockByNumber call.
const GET_BLOCK_TIMEOUT_MILLIS: u64 = STANDARD_TIMEOUT_MILLIS;
/// Timeout when doing an eth_getLogs to read the deposit contract logs.
const GET_DEPOSIT_LOG_TIMEOUT_MILLIS: u64 = 60_000;

const WARNING_MSG: &str = "BLOCK PROPOSALS WILL FAIL WITHOUT VALID, SYNCED ETH1 CONNECTION";

/// A factor used to reduce the eth1 follow distance to account for discrepancies in the block time.
const ETH1_BLOCK_TIME_TOLERANCE_FACTOR: u64 = 4;

/// Enum for the two internal (maybe different) cached heads for cached deposits and for the block
/// cache.
pub enum HeadType {
    Deposit,
    BlockCache,
}

/// Returns the head block and the new block ranges relevant for deposits and the block cache
/// from the given endpoint.
async fn get_remote_head_and_new_block_ranges(
    endpoint: &str,
    service: &Service,
    node_far_behind_seconds: u64,
) -> Result<
    (
        Eth1Block,
        Option<RangeInclusive<u64>>,
        Option<RangeInclusive<u64>>,
    ),
    SingleEndpointError,
> {
    let remote_head_block = download_eth1_block(endpoint, service.inner.clone(), None).await?;
    let now = SystemTime::now()
        .duration_since(UNIX_EPOCH)
        .map(|d| d.as_secs())
        .unwrap_or(u64::MAX);
    if remote_head_block.timestamp + node_far_behind_seconds < now {
        warn!(
            service.log,
            "Eth1 endpoint is far behind. Trying fallback ...";
            "endpoint" => endpoint,
            "last_seen_block_unix_timestamp" => remote_head_block.timestamp
        );
        return Err(SingleEndpointError::EndpointError(EndpointError::FarBehind));
    }

    let handle_remote_not_synced = |e| {
        if let SingleEndpointError::RemoteNotSynced { .. } = e {
            warn!(service.log, "Eth1 node not synced. Trying fallback..."; "endpoint" => endpoint);
        }
        e
    };
    let new_deposit_block_numbers = service
        .relevant_new_block_numbers(remote_head_block.number, HeadType::Deposit)
        .map_err(handle_remote_not_synced)?;
    let new_block_cache_numbers = service
        .relevant_new_block_numbers(remote_head_block.number, HeadType::BlockCache)
        .map_err(handle_remote_not_synced)?;
    Ok((
        remote_head_block,
        new_deposit_block_numbers,
        new_block_cache_numbers,
    ))
}

/// Returns the range of new block numbers to be considered for the given head type from the given
/// endpoint.
async fn relevant_new_block_numbers_from_endpoint(
    endpoint: &str,
    service: &Service,
    head_type: HeadType,
) -> Result<Option<RangeInclusive<u64>>, SingleEndpointError> {
    let remote_highest_block =
        get_block_number(endpoint, Duration::from_millis(BLOCK_NUMBER_TIMEOUT_MILLIS))
            .map_err(SingleEndpointError::GetBlockNumberFailed)
            .await?;
    service.relevant_new_block_numbers(remote_highest_block, head_type)
}

#[derive(Debug, PartialEq)]
pub enum SingleEndpointError {
    /// Endpoint is currently not functional.
    EndpointError(EndpointError),
    /// The remote node is less synced that we expect, it is not useful until has done more
    /// syncing.
    RemoteNotSynced {
        next_required_block: u64,
        remote_highest_block: u64,
        reduced_follow_distance: u64,
    },
    /// Failed to download a block from the eth1 node.
    BlockDownloadFailed(String),
    /// Failed to get the current block number from the eth1 node.
    GetBlockNumberFailed(String),
    /// Failed to read the deposit contract root from the eth1 node.
    GetDepositRootFailed(String),
    /// Failed to read the deposit contract deposit count from the eth1 node.
    GetDepositCountFailed(String),
    /// Failed to read the deposit contract root from the eth1 node.
    GetDepositLogsFailed(String),
}

impl From<EndpointError> for SingleEndpointError {
    fn from(e: EndpointError) -> Self {
        Self::EndpointError(e)
    }
}

#[derive(Debug, PartialEq)]
pub enum Error {
    /// There was an inconsistency when adding a block to the cache.
    FailedToInsertEth1Block(BlockCacheError),
    /// There was an inconsistency when adding a deposit to the cache.
    FailedToInsertDeposit(DepositCacheError),
    /// A log downloaded from the eth1 contract was not well formed.
    FailedToParseDepositLog {
        block_range: Range<u64>,
        error: String,
    },
    /// All possible endpoints returned a `SingleEndpointError`.
    FallbackError(FallbackError<SingleEndpointError>),
    /// There was an unexpected internal error.
    Internal(String),
}

/// The success message for an Eth1Data cache update.
#[derive(Debug, PartialEq, Clone)]
pub struct BlockCacheUpdateOutcome {
    pub blocks_imported: usize,
    pub head_block_number: Option<u64>,
}

/// The success message for an Eth1 deposit cache update.
#[derive(Debug, PartialEq, Clone)]
pub struct DepositCacheUpdateOutcome {
    pub logs_imported: usize,
}

#[derive(Debug, Clone, Serialize, Deserialize)]
pub struct Config {
    /// An Eth1 node (e.g., Geth) running a HTTP JSON-RPC endpoint.
    pub endpoints: Vec<String>,
    /// The address the `BlockCache` and `DepositCache` should assume is the canonical deposit contract.
    pub deposit_contract_address: String,
    /// The eth1 network id where the deposit contract is deployed (Goerli/Mainnet).
    pub network_id: Eth1Id,
    /// The eth1 chain id where the deposit contract is deployed (Goerli/Mainnet).
    pub chain_id: Eth1Id,
    /// Defines the first block that the `DepositCache` will start searching for deposit logs.
    ///
    /// Setting too high can result in missed logs. Setting too low will result in unnecessary
    /// calls to the Eth1 node's HTTP JSON RPC.
    pub deposit_contract_deploy_block: u64,
    /// Defines the lowest block number that should be downloaded and added to the `BlockCache`.
    pub lowest_cached_block_number: u64,
    /// Defines how far behind the Eth1 node's head we should follow.
    ///
    /// Note: this should be less than or equal to the specification's `ETH1_FOLLOW_DISTANCE`.
    pub follow_distance: u64,
    /// Specifies the seconds when we consider the head of a node far behind.
    /// This should be less than `ETH1_FOLLOW_DISTANCE * SECONDS_PER_ETH1_BLOCK`.
    pub node_far_behind_seconds: u64,
    /// Defines the number of blocks that should be retained each time the `BlockCache` calls truncate on
    /// itself.
    pub block_cache_truncation: Option<usize>,
    /// The interval between updates when using the `auto_update` function.
    pub auto_update_interval_millis: u64,
    /// The span of blocks we should query for logs, per request.
    pub blocks_per_log_query: usize,
    /// The maximum number of log requests per update.
    pub max_log_requests_per_update: Option<usize>,
    /// The maximum number of log requests per update.
    pub max_blocks_per_update: Option<usize>,
}

impl Config {
    /// Sets the block cache to a length that is suitable for the given `EthSpec` and `ChainSpec`.
    pub fn set_block_cache_truncation<E: EthSpec>(&mut self, spec: &ChainSpec) {
        // Compute the number of eth1 blocks in an eth1 voting period.
        let seconds_per_voting_period =
            E::SlotsPerEth1VotingPeriod::to_u64() * spec.milliseconds_per_slot / 1000;
        let eth1_blocks_per_voting_period = seconds_per_voting_period / spec.seconds_per_eth1_block;

        // Compute the number of extra blocks we store prior to the voting period start blocks.
        let follow_distance_tolerance_blocks =
            spec.eth1_follow_distance / ETH1_BLOCK_TIME_TOLERANCE_FACTOR;

        // Ensure we can store two full windows of voting blocks.
        let voting_windows = eth1_blocks_per_voting_period * 2;

        // Extend the cache to account for varying eth1 block times and the follow distance
        // tolerance blocks.
        let length = voting_windows
            + (voting_windows / ETH1_BLOCK_TIME_TOLERANCE_FACTOR)
            + follow_distance_tolerance_blocks;

        self.block_cache_truncation = Some(length as usize);
    }
}

impl Default for Config {
    fn default() -> Self {
        Self {
            endpoints: vec!["http://localhost:8545".into()],
            deposit_contract_address: "0x0000000000000000000000000000000000000000".into(),
            network_id: DEFAULT_NETWORK_ID,
            chain_id: DEFAULT_CHAIN_ID,
            deposit_contract_deploy_block: 1,
            lowest_cached_block_number: 1,
            follow_distance: 128,
            node_far_behind_seconds: 128 * 14,
            block_cache_truncation: Some(4_096),
            auto_update_interval_millis: 7_000,
            blocks_per_log_query: 1_000,
            max_log_requests_per_update: Some(100),
            max_blocks_per_update: Some(8_192),
        }
    }
}

/// Provides a set of Eth1 caches and async functions to update them.
///
/// Stores the following caches:
///
/// - Deposit cache: stores all deposit logs from the deposit contract.
/// - Block cache: stores some number of eth1 blocks.
#[derive(Clone)]
pub struct Service {
    inner: Arc<Inner>,
    pub log: Logger,
}

impl Service {
    /// Creates a new service. Does not attempt to connect to the eth1 node.
    pub fn new(config: Config, log: Logger, spec: ChainSpec) -> Self {
        Self {
            inner: Arc::new(Inner {
                block_cache: <_>::default(),
                deposit_cache: RwLock::new(DepositUpdater::new(
                    config.deposit_contract_deploy_block,
                )),
                remote_head_block: RwLock::new(None),
                config: RwLock::new(config),
                spec,
            }),
            log,
        }
    }

    /// Returns the follow distance that has been shortened to accommodate for differences in the
    /// spacing between blocks.
    ///
    /// ## Notes
    ///
    /// This is useful since the spec declares `SECONDS_PER_ETH1_BLOCK` to be `14`, whilst it is
    /// actually `15` on Goerli.
    pub fn reduced_follow_distance(&self) -> u64 {
        let full = self.config().follow_distance;
        full.saturating_sub(full / ETH1_BLOCK_TIME_TOLERANCE_FACTOR)
    }

    /// Return byte representation of deposit and block caches.
    pub fn as_bytes(&self) -> Vec<u8> {
        self.inner.as_bytes()
    }

    /// Recover the deposit and block caches from encoded bytes.
    pub fn from_bytes(
        bytes: &[u8],
        config: Config,
        log: Logger,
        spec: ChainSpec,
    ) -> Result<Self, String> {
        let inner = Inner::from_bytes(bytes, config, spec)?;
        Ok(Self {
            inner: Arc::new(inner),
            log,
        })
    }

    /// Provides access to the block cache.
    pub fn blocks(&self) -> &RwLock<BlockCache> {
        &self.inner.block_cache
    }

    /// Provides access to the deposit cache.
    pub fn deposits(&self) -> &RwLock<DepositUpdater> {
        &self.inner.deposit_cache
    }

    /// Removes all blocks from the cache, except for the latest block.
    ///
    /// We don't remove the latest blocks so we don't lose track of the latest block.
    pub fn clear_block_cache(&self) {
        self.inner.block_cache.write().truncate(1)
    }

    /// Drop the block cache, replacing it with an empty one.
    pub fn drop_block_cache(&self) {
        *(self.inner.block_cache.write()) = BlockCache::default();
    }

    /// Returns the timestamp of the earliest block in the cache (if any).
    pub fn earliest_block_timestamp(&self) -> Option<u64> {
        self.inner.block_cache.read().earliest_block_timestamp()
    }

    /// Returns the timestamp of the latest block in the cache (if any).
    pub fn latest_block_timestamp(&self) -> Option<u64> {
        self.inner.block_cache.read().latest_block_timestamp()
    }

    /// Returns the latest head block returned from an Eth1 node.
    ///
    /// ## Note
    ///
    /// This is the simply the head of the Eth1 chain, with no regard to follow distance or the
    /// voting period start.
    pub fn head_block(&self) -> Option<Eth1Block> {
        self.inner.remote_head_block.read().as_ref().cloned()
    }

    /// Returns the latest cached block.
    pub fn latest_cached_block(&self) -> Option<Eth1Block> {
        self.inner.block_cache.read().latest_block().cloned()
    }

    /// Returns the lowest block number stored.
    pub fn lowest_block_number(&self) -> Option<u64> {
        self.inner.block_cache.read().lowest_block_number()
    }

    /// Returns the highest block that is present in both the deposit and block caches.
    pub fn highest_safe_block(&self) -> Option<u64> {
        let block_cache = self.blocks().read().highest_block_number()?;
        let deposit_cache = self.deposits().read().last_processed_block?;

        Some(std::cmp::min(block_cache, deposit_cache))
    }

    /// Returns the number of currently cached blocks.
    pub fn block_cache_len(&self) -> usize {
        self.blocks().read().len()
    }

    /// Returns the number deposits available in the deposit cache.
    pub fn deposit_cache_len(&self) -> usize {
        self.deposits().read().cache.len()
    }

    /// Returns the number of deposits with valid signatures that have been observed.
    pub fn get_valid_signature_count(&self) -> Option<usize> {
        self.deposits()
            .read()
            .cache
            .get_valid_signature_count(self.highest_safe_block()?)
    }

    /// Returns the number of deposits with valid signatures that have been observed, without
    /// respecting the `highest_safe_block`.
    pub fn get_raw_valid_signature_count(&self) -> Option<usize> {
        let deposits = self.deposits().read();
        deposits
            .cache
            .get_valid_signature_count(deposits.cache.latest_block_number()?)
    }

    /// Returns the number of deposits with valid signatures that have been observed up to and
    /// including the block at `block_number`.
    ///
    /// Returns `None` if the `block_number` is zero or prior to contract deployment.
    pub fn get_valid_signature_count_at_block(&self, block_number: u64) -> Option<usize> {
        self.deposits()
            .read()
            .cache
            .get_valid_signature_count(block_number)
    }

    /// Read the service's configuration.
    pub fn config(&self) -> RwLockReadGuard<Config> {
        self.inner.config.read()
    }

    /// Updates the configuration in `self to be `new_config`.
    ///
    /// Will truncate the block cache if the new configure specifies truncation.
    pub fn update_config(&self, new_config: Config) -> Result<(), String> {
        let mut old_config = self.inner.config.write();

        if new_config.deposit_contract_deploy_block != old_config.deposit_contract_deploy_block {
            // This may be possible, I just haven't looked into the details to ensure it's safe.
            Err("Updating deposit_contract_deploy_block is not supported".to_string())
        } else {
            *old_config = new_config;

            // Prevents a locking condition when calling prune_blocks.
            drop(old_config);

            self.inner.prune_blocks();

            Ok(())
        }
    }

    /// Set the lowest block that the block cache will store.
    ///
    /// Note: this block may not always be present if truncating is enabled.
    pub fn set_lowest_cached_block(&self, block_number: u64) {
        self.inner.config.write().lowest_cached_block_number = block_number;
    }

    pub fn init_fallback(&self) -> Eth1Fallback {
        let endpoints = self.config().endpoints.clone();
        let config_network_id = self.config().network_id.clone();
        let config_chain_id = self.config().chain_id.clone();
        Eth1Fallback::new(
            Fallback::new(
                endpoints
                    .into_iter()
                    .map(|s| (s, Default::default()))
                    .collect(),
            ),
            config_network_id,
            config_chain_id,
            self.log.clone(),
        )
    }

    /// Update the deposit and block cache, returning an error if either fail.
    ///
    /// ## Returns
    ///
    /// - Ok(_) if the update was successful (the cache may or may not have been modified).
    /// - Err(_) if there is an error.
    ///
    /// Emits logs for debugging and errors.
    pub async fn update(
        &self,
    ) -> Result<(DepositCacheUpdateOutcome, BlockCacheUpdateOutcome), String> {
        let endpoints = self.init_fallback();
        let node_far_behind_seconds = self.inner.config.read().node_far_behind_seconds;

        let process_single_err = |e: &FallbackError<SingleEndpointError>| {
            match e {
                FallbackError::AllErrored(errors) => {
                    if errors
                        .iter()
                        .all(|error| matches!(error, SingleEndpointError::EndpointError(_)))
                    {
                        crit!(
                            self.log,
                            "Couldn't connect to any eth1 node. Please ensure that you have an \
                             eth1 http server running locally on http://localhost:8545 or specify \
                             one or more (remote) endpoints using \
                             `--eth1-endpoints <COMMA-SEPARATED-SERVER-ADDRESSES>`. \
                             Also ensure that `eth` and `net` apis are enabled on the eth1 http \
                             server";
                             "warning" => WARNING_MSG
                        );
                    }
                }
            }
            endpoints.format_err(&e)
        };

        let process_err = |e: Error| match &e {
            Error::FallbackError(f) => process_single_err(f),
            e => format!("{:?}", e),
        };

        let (remote_head_block, new_block_numbers_deposit, new_block_numbers_block_cache) =
            endpoints
                .first_success(|e| async move {
                    get_remote_head_and_new_block_ranges(e, &self, node_far_behind_seconds).await
                })
                .await
                .map_err(|e| {
                    format!(
                        "Failed to update Eth1 service: {:?}",
                        process_single_err(&e)
                    )
                })?;

        *self.inner.remote_head_block.write() = Some(remote_head_block);

        let update_deposit_cache = async {
            let outcome = self
                .update_deposit_cache(Some(new_block_numbers_deposit), &endpoints)
                .await
                .map_err(|e| format!("Failed to update eth1 cache: {:?}", process_err(e)))?;

            trace!(
                self.log,
                "Updated eth1 deposit cache";
                "cached_deposits" => self.inner.deposit_cache.read().cache.len(),
                "logs_imported" => outcome.logs_imported,
                "last_processed_eth1_block" => self.inner.deposit_cache.read().last_processed_block,
            );
            Ok::<_, String>(outcome)
        };

        let update_block_cache = async {
            let outcome = self
                .update_block_cache(Some(new_block_numbers_block_cache), &endpoints)
                .await
                .map_err(|e| format!("Failed to update eth1 cache: {:?}", process_err(e)))?;

            trace!(
                self.log,
                "Updated eth1 block cache";
                "cached_blocks" => self.inner.block_cache.read().len(),
                "blocks_imported" => outcome.blocks_imported,
                "head_block" => outcome.head_block_number,
            );
            Ok::<_, String>(outcome)
        };

        let (deposit_outcome, block_outcome) =
            futures::try_join!(update_deposit_cache, update_block_cache)?;

        Ok((deposit_outcome, block_outcome))
    }

    /// A looping future that updates the cache, then waits `config.auto_update_interval` before
    /// updating it again.
    ///
    /// ## Returns
    ///
    /// - Ok(_) if the update was successful (the cache may or may not have been modified).
    /// - Err(_) if there is an error.
    ///
    /// Emits logs for debugging and errors.
    pub fn auto_update(self, handle: task_executor::TaskExecutor) {
        let update_interval = Duration::from_millis(self.config().auto_update_interval_millis);

        let mut interval = interval_at(Instant::now(), update_interval);

        let update_future = async move {
            while interval.next().await.is_some() {
                self.do_update(update_interval).await.ok();
            }
        };

        handle.spawn(update_future, "eth1");
    }

    async fn do_update(&self, update_interval: Duration) -> Result<(), ()> {
        let update_result = self.update().await;
        match update_result {
            Err(e) => error!(
                self.log,
                "Failed to update eth1 cache";
                "retry_millis" => update_interval.as_millis(),
                "error" => e,
            ),
            Ok((deposit, block)) => debug!(
                self.log,
                "Updated eth1 cache";
                "retry_millis" => update_interval.as_millis(),
                "blocks" => format!("{:?}", block),
                "deposits" => format!("{:?}", deposit),
            ),
        };
        Ok(())
    }

    /// Returns the range of new block numbers to be considered for the given head type.
    fn relevant_new_block_numbers(
        &self,
        remote_highest_block: u64,
        head_type: HeadType,
    ) -> Result<Option<RangeInclusive<u64>>, SingleEndpointError> {
        let follow_distance = self.reduced_follow_distance();
        let next_required_block = match head_type {
            HeadType::Deposit => self
                .deposits()
                .read()
                .last_processed_block
                .map(|n| n + 1)
                .unwrap_or_else(|| self.config().deposit_contract_deploy_block),
            HeadType::BlockCache => self
                .inner
                .block_cache
                .read()
                .highest_block_number()
                .map(|n| n + 1)
                .unwrap_or_else(|| self.config().lowest_cached_block_number),
        };

        relevant_block_range(remote_highest_block, next_required_block, follow_distance)
    }

    /// Contacts the remote eth1 node and attempts to import deposit logs up to the configured
    /// follow-distance block.
    ///
    /// Will process no more than `BLOCKS_PER_LOG_QUERY * MAX_LOG_REQUESTS_PER_UPDATE` blocks in a
    /// single update.
    ///
    /// If `remote_highest_block_opt` is `Some`, use that value instead of querying `self.endpoint`
    /// for the head of the eth1 chain.
    ///
    /// ## Resolves with
    ///
    /// - Ok(_) if the update was successful (the cache may or may not have been modified).
    /// - Err(_) if there is an error.
    ///
    /// Emits logs for debugging and errors.
    pub async fn update_deposit_cache(
        &self,
        new_block_numbers: Option<Option<RangeInclusive<u64>>>,
        endpoints: &Eth1Fallback,
    ) -> Result<DepositCacheUpdateOutcome, Error> {
        let deposit_contract_address = self.config().deposit_contract_address.clone();

        let blocks_per_log_query = self.config().blocks_per_log_query;
        let max_log_requests_per_update = self
            .config()
            .max_log_requests_per_update
            .unwrap_or_else(usize::max_value);

        let range = {
            match new_block_numbers {
                Some(range) => range,
                None => endpoints
                    .first_success(|e| async move {
                        relevant_new_block_numbers_from_endpoint(e, &self, HeadType::Deposit).await
                    })
                    .await
                    .map_err(Error::FallbackError)?,
            }
        };

        let block_number_chunks = if let Some(range) = range {
            range
                .collect::<Vec<u64>>()
                .chunks(blocks_per_log_query)
                .take(max_log_requests_per_update)
                .map(|vec| {
                    let first = vec.first().cloned().unwrap_or(0);
                    let last = vec.last().map(|n| n + 1).unwrap_or(0);
                    first..last
                })
                .collect::<Vec<Range<u64>>>()
        } else {
            Vec::new()
        };

        let mut logs_imported: usize = 0;
        let deposit_contract_address_ref: &str = &deposit_contract_address;
        for block_range in block_number_chunks.into_iter() {
            if block_range.is_empty() {
                debug!(
                    self.log,
                    "No new blocks to scan for logs";
                );
                continue;
            }

            /*
             * Step 1. Download logs.
             */
            let block_range_ref = &block_range;
            let logs = endpoints
                .first_success(|e| async move {
                    get_deposit_logs_in_range(
                        e,
                        &deposit_contract_address_ref,
                        block_range_ref.clone(),
                        Duration::from_millis(GET_DEPOSIT_LOG_TIMEOUT_MILLIS),
                    )
                    .await
                    .map_err(SingleEndpointError::GetDepositLogsFailed)
                })
                .await
                .map_err(Error::FallbackError)?;

            /*
             * Step 2. Import logs to cache.
             */
            let mut cache = self.deposits().write();
            logs.iter()
                .map(|raw_log| {
                    raw_log.to_deposit_log(self.inner.spec()).map_err(|error| {
                        Error::FailedToParseDepositLog {
                            block_range: block_range.clone(),
                            error,
                        }
                    })
                })
                // Return early if any of the logs cannot be parsed.
                //
                // This costs an additional `collect`, however it enforces that no logs are
                // imported if any one of them cannot be parsed.
                .collect::<Result<Vec<_>, _>>()?
                .into_iter()
                .map(|deposit_log| {
                    if let DepositCacheInsertOutcome::Inserted = cache
                        .cache
                        .insert_log(deposit_log)
                        .map_err(Error::FailedToInsertDeposit)?
                    {
                        logs_imported += 1;
                    }

                    Ok(())
                })
                // Returns if a deposit is unable to be added to the cache.
                //
                // If this error occurs, the cache will no longer be guaranteed to hold either
                // none or all of the logs for each block (i.e., they may exist _some_ logs for
                // a block, but not _all_ logs for that block). This scenario can cause the
                // node to choose an invalid genesis state or propose an invalid block.
                .collect::<Result<_, _>>()?;

            debug!(
                self.log,
                "Imported deposit logs chunk";
                "logs" => logs.len(),
            );

            cache.last_processed_block = Some(block_range.end.saturating_sub(1));

            metrics::set_gauge(&metrics::DEPOSIT_CACHE_LEN, cache.cache.len() as i64);
            metrics::set_gauge(
                &metrics::HIGHEST_PROCESSED_DEPOSIT_BLOCK,
                cache.last_processed_block.unwrap_or(0) as i64,
            );
        }

        if logs_imported > 0 {
            info!(
                self.log,
                "Imported deposit log(s)";
                "latest_block" => self.inner.deposit_cache.read().cache.latest_block_number(),
                "total" => self.deposit_cache_len(),
                "new" => logs_imported
            );
        } else {
            debug!(
                self.log,
                "No new deposits found";
                "latest_block" => self.inner.deposit_cache.read().cache.latest_block_number(),
                "total_deposits" => self.deposit_cache_len(),
            );
        }

        Ok(DepositCacheUpdateOutcome { logs_imported })
    }

    /// Contacts the remote eth1 node and attempts to import all blocks up to the configured
    /// follow-distance block.
    ///
    /// If configured, prunes the block cache after importing new blocks.
    ///
    /// If `remote_highest_block_opt` is `Some`, use that value instead of querying `self.endpoint`
    /// for the head of the eth1 chain.
    ///
    /// ## Resolves with
    ///
    /// - Ok(_) if the update was successful (the cache may or may not have been modified).
    /// - Err(_) if there is an error.
    ///
    /// Emits logs for debugging and errors.
    pub async fn update_block_cache(
        &self,
        new_block_numbers: Option<Option<RangeInclusive<u64>>>,
        endpoints: &Eth1Fallback,
    ) -> Result<BlockCacheUpdateOutcome, Error> {
        let block_cache_truncation = self.config().block_cache_truncation;
        let max_blocks_per_update = self
            .config()
            .max_blocks_per_update
            .unwrap_or_else(usize::max_value);

        let range = {
            match new_block_numbers {
                Some(range) => range,
                None => endpoints
                    .first_success(|e| async move {
                        relevant_new_block_numbers_from_endpoint(e, &self, HeadType::BlockCache)
                            .await
                    })
                    .await
                    .map_err(Error::FallbackError)?,
            }
        };

        // Map the range of required blocks into a Vec.
        //
        // If the required range is larger than the size of the cache, drop the exiting cache
        // because it's exipred and just download enough blocks to fill the cache.
        let required_block_numbers = if let Some(range) = range {
            if range.start() > range.end() {
                // Note: this check is not strictly necessary, however it remains to safe
                // guard against any regression which may cause an underflow in a following
                // subtraction operation.
                return Err(Error::Internal("Range was not increasing".into()));
            } else {
                let range_size = range.end() - range.start();
                let max_size = block_cache_truncation
                    .map(|n| n as u64)
                    .unwrap_or_else(u64::max_value);
                if range_size > max_size {
                    // If the range of required blocks is larger than `max_size`, drop all
                    // existing blocks and download `max_size` count of blocks.
                    let first_block = range.end() - max_size;
                    (*self.inner.block_cache.write()) = BlockCache::default();
                    (first_block..=*range.end()).collect::<Vec<u64>>()
                } else {
                    range.collect::<Vec<u64>>()
                }
            }
        } else {
            Vec::new()
        };

        // This value is used to prevent the block cache from importing a block that is not yet in
        // the deposit cache.
        let latest_in_cache = self
            .inner
            .deposit_cache
            .read()
            .last_processed_block
            .unwrap_or(0);

        let required_block_numbers = required_block_numbers
            .into_iter()
            .filter(|x| *x <= latest_in_cache)
            .take(max_blocks_per_update)
            .collect::<Vec<_>>();

        debug!(
            self.log,
            "Downloading eth1 blocks";
            "first" => ?required_block_numbers.first(),
            "last" => ?required_block_numbers.last(),
        );

        // Produce a stream from the list of required block numbers and return a future that
        // consumes the it.

        let mut blocks_imported = 0;
        for block_number in required_block_numbers {
            let eth1_block = endpoints
                .first_success(|e| async move {
                    download_eth1_block(e, self.inner.clone(), Some(block_number)).await
                })
                .await
                .map_err(Error::FallbackError)?;

            self.inner
                .block_cache
                .write()
                .insert_root_or_child(eth1_block)
                .map_err(Error::FailedToInsertEth1Block)?;

            metrics::set_gauge(
                &metrics::BLOCK_CACHE_LEN,
                self.inner.block_cache.read().len() as i64,
            );
            metrics::set_gauge(
                &metrics::LATEST_CACHED_BLOCK_TIMESTAMP,
                self.inner
                    .block_cache
                    .read()
                    .latest_block_timestamp()
                    .unwrap_or(0) as i64,
            );

            blocks_imported += 1;
        }

        // Prune the block cache, preventing it from growing too large.
        self.inner.prune_blocks();

        metrics::set_gauge(
            &metrics::BLOCK_CACHE_LEN,
            self.inner.block_cache.read().len() as i64,
        );

        let block_cache = self.inner.block_cache.read();
        let latest_block_mins = block_cache
            .latest_block_timestamp()
            .and_then(|timestamp| {
                SystemTime::now()
                    .duration_since(UNIX_EPOCH)
                    .ok()
                    .and_then(|now| now.checked_sub(Duration::from_secs(timestamp)))
            })
            .map(|duration| format!("{} mins", duration.as_secs() / 60))
            .unwrap_or_else(|| "n/a".into());

        if blocks_imported > 0 {
            debug!(
                self.log,
                "Imported eth1 block(s)";
                "latest_block_age" => latest_block_mins,
                "latest_block" => block_cache.highest_block_number(),
                "total_cached_blocks" => block_cache.len(),
                "new" => blocks_imported
            );
        } else {
            debug!(
                self.log,
                "No new eth1 blocks imported";
                "latest_block" => block_cache.highest_block_number(),
                "cached_blocks" => block_cache.len(),
            );
        }

        Ok(BlockCacheUpdateOutcome {
            blocks_imported,
            head_block_number: self.inner.block_cache.read().highest_block_number(),
        })
    }
}

/// Returns the range of blocks starting from `next_required_block` that are at least
/// `follow_distance` many blocks before `remote_highest_block`.
/// Returns an error if `next_required_block > remote_highest_block + 1` which means the remote went
/// backwards.
fn relevant_block_range(
    remote_highest_block: u64,
    next_required_block: u64,
    reduced_follow_distance: u64,
) -> Result<Option<RangeInclusive<u64>>, SingleEndpointError> {
    let remote_follow_block = remote_highest_block.saturating_sub(reduced_follow_distance);

    if next_required_block <= remote_follow_block {
        Ok(Some(next_required_block..=remote_follow_block))
    } else if next_required_block > remote_highest_block + 1 {
        // If this is the case, the node must have gone "backwards" in terms of it's sync
        // (i.e., it's head block is lower than it was before).
        //
        // We assume that the `reduced_follow_distance` should be sufficient to ensure this never
        // happens, otherwise it is an error.
        Err(SingleEndpointError::RemoteNotSynced {
            next_required_block,
            remote_highest_block,
            reduced_follow_distance,
        })
    } else {
        // Return an empty range.
        Ok(None)
    }
}

/// Downloads the `(block, deposit_root, deposit_count)` tuple from an eth1 node for the given
/// `block_number`.
///
/// Set `block_number_opt = None` to get the "latest" eth1 block (i.e., the head).
///
/// Performs three async calls to an Eth1 HTTP JSON RPC endpoint.
async fn download_eth1_block(
    endpoint: &str,
    cache: Arc<Inner>,
    block_number_opt: Option<u64>,
) -> Result<Eth1Block, SingleEndpointError> {
    let deposit_root = block_number_opt.and_then(|block_number| {
        cache
            .deposit_cache
            .read()
            .cache
            .get_deposit_root_from_cache(block_number)
    });

    let deposit_count = block_number_opt.and_then(|block_number| {
        cache
            .deposit_cache
            .read()
            .cache
            .get_deposit_count_from_cache(block_number)
    });

    // Performs a `get_blockByNumber` call to an eth1 node.
    let http_block = get_block(
        endpoint,
        block_number_opt
            .map(BlockQuery::Number)
            .unwrap_or_else(|| BlockQuery::Latest),
        Duration::from_millis(GET_BLOCK_TIMEOUT_MILLIS),
    )
    .map_err(SingleEndpointError::BlockDownloadFailed)
    .await?;

    Ok(Eth1Block {
        hash: http_block.hash,
        number: http_block.number,
        timestamp: http_block.timestamp,
        deposit_root,
        deposit_count,
    })
}

#[cfg(test)]
mod tests {
    use super::*;
    use toml;
    use types::MainnetEthSpec;

    #[test]
    fn serde_serialize() {
        let serialized =
            toml::to_string(&Config::default()).expect("Should serde encode default config");
        toml::from_str::<Config>(&serialized).expect("Should serde decode default config");
    }

    #[test]
    fn block_cache_size() {
        let mut config = Config::default();

        let spec = MainnetEthSpec::default_spec();

        config.set_block_cache_truncation::<MainnetEthSpec>(&spec);

        let len = config.block_cache_truncation.unwrap();

        let seconds_per_voting_period =
            <MainnetEthSpec as EthSpec>::SlotsPerEth1VotingPeriod::to_u64()
                * (spec.milliseconds_per_slot / 1000);
        let eth1_blocks_per_voting_period = seconds_per_voting_period / spec.seconds_per_eth1_block;
        let reduce_follow_distance_blocks =
            config.follow_distance / ETH1_BLOCK_TIME_TOLERANCE_FACTOR;

        let minimum_len = eth1_blocks_per_voting_period * 2 + reduce_follow_distance_blocks;

        assert!(len > minimum_len as usize);
    }
}<|MERGE_RESOLUTION|>--- conflicted
+++ resolved
@@ -2,16 +2,8 @@
 use crate::metrics;
 use crate::{
     block_cache::{BlockCache, Error as BlockCacheError, Eth1Block},
-<<<<<<< HEAD
-    deposit_cache::Error as DepositCacheError,
-    http::{get_block, get_block_number, get_deposit_logs_in_range, BlockQuery, Eth1Id, Log},
-=======
     deposit_cache::{DepositCacheInsertOutcome, Error as DepositCacheError},
-    http::{
-        get_block, get_block_number, get_chain_id, get_deposit_logs_in_range, get_network_id,
-        BlockQuery, Eth1Id,
-    },
->>>>>>> 48269514
+    http::{get_block, get_block_number, get_deposit_logs_in_range, BlockQuery, Eth1Id},
     inner::{DepositUpdater, Inner},
 };
 use fallback::{Fallback, FallbackError};
