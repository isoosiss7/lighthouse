#![cfg(not(debug_assertions))] // Tests are too slow in debug.

use beacon_chain::{
    test_utils::{AttestationStrategy, BeaconChainHarness, BlockStrategy, EphemeralHarnessType},
    BeaconChain, StateSkipConfig,
};
use discv5::enr::{CombinedKey, EnrBuilder};
use environment::null_logger;
use eth2::Error;
use eth2::StatusCode;
use eth2::{types::*, BeaconNodeHttpClient, Url};
use eth2_libp2p::{
    rpc::methods::MetaData,
    types::{EnrBitfield, SyncState},
    Enr, EnrExt, NetworkGlobals, PeerId,
};
use http_api::{Config, Context};
use network::NetworkMessage;
use state_processing::per_slot_processing;
use std::convert::TryInto;
use std::net::Ipv4Addr;
use std::sync::Arc;
use tokio::sync::mpsc;
use tokio::sync::oneshot;
use tokio_compat_02::FutureExt;
use tree_hash::TreeHash;
use types::{
    test_utils::generate_deterministic_keypairs, AggregateSignature, BeaconState, BitList, Domain,
    EthSpec, Hash256, Keypair, MainnetEthSpec, RelativeEpoch, SelectionProof, SignedRoot, Slot,
};

type E = MainnetEthSpec;

const SLOTS_PER_EPOCH: u64 = 32;
const VALIDATOR_COUNT: usize = SLOTS_PER_EPOCH as usize;
const CHAIN_LENGTH: u64 = SLOTS_PER_EPOCH * 5;
const JUSTIFIED_EPOCH: u64 = 4;
const FINALIZED_EPOCH: u64 = 3;
const TCP_PORT: u16 = 42;
const UDP_PORT: u16 = 42;
const SEQ_NUMBER: u64 = 0;
const EXTERNAL_ADDR: &str = "/ip4/0.0.0.0/tcp/9000";

/// Skipping the slots around the epoch boundary allows us to check that we're obtaining states
/// from skipped slots for the finalized and justified checkpoints (instead of the state from the
/// block that those roots point to).
const SKIPPED_SLOTS: &[u64] = &[
    JUSTIFIED_EPOCH * SLOTS_PER_EPOCH - 1,
    JUSTIFIED_EPOCH * SLOTS_PER_EPOCH,
    FINALIZED_EPOCH * SLOTS_PER_EPOCH - 1,
    FINALIZED_EPOCH * SLOTS_PER_EPOCH,
];

struct ApiTester {
    chain: Arc<BeaconChain<EphemeralHarnessType<E>>>,
    client: BeaconNodeHttpClient,
    next_block: SignedBeaconBlock<E>,
    attestations: Vec<Attestation<E>>,
    attester_slashing: AttesterSlashing<E>,
    proposer_slashing: ProposerSlashing,
    voluntary_exit: SignedVoluntaryExit,
    _server_shutdown: oneshot::Sender<()>,
    validator_keypairs: Vec<Keypair>,
    network_rx: mpsc::UnboundedReceiver<NetworkMessage<E>>,
    local_enr: Enr,
    external_peer_id: PeerId,
}

impl ApiTester {
    pub fn new() -> Self {
        let mut harness = BeaconChainHarness::new(
            MainnetEthSpec,
            generate_deterministic_keypairs(VALIDATOR_COUNT),
        );

        harness.advance_slot();

        for _ in 0..CHAIN_LENGTH {
            let slot = harness.chain.slot().unwrap().as_u64();

            if !SKIPPED_SLOTS.contains(&slot) {
                harness.extend_chain(
                    1,
                    BlockStrategy::OnCanonicalHead,
                    AttestationStrategy::AllValidators,
                );
            }

            harness.advance_slot();
        }

        let head = harness.chain.head().unwrap();

        assert_eq!(
            harness.chain.slot().unwrap(),
            head.beacon_block.slot() + 1,
            "precondition: current slot is one after head"
        );

        let (next_block, _next_state) =
            harness.make_block(head.beacon_state.clone(), harness.chain.slot().unwrap());

        let attestations = harness
            .get_unaggregated_attestations(
                &AttestationStrategy::AllValidators,
                &head.beacon_state,
                head.beacon_block_root,
                harness.chain.slot().unwrap(),
            )
            .into_iter()
            .map(|vec| vec.into_iter().map(|(attestation, _subnet_id)| attestation))
            .flatten()
            .collect::<Vec<_>>();

        assert!(
            !attestations.is_empty(),
            "precondition: attestations for testing"
        );

        let attester_slashing = harness.make_attester_slashing(vec![0, 1]);
        let proposer_slashing = harness.make_proposer_slashing(2);
        let voluntary_exit = harness.make_voluntary_exit(3, harness.chain.epoch().unwrap());

        // Changing this *after* the chain has been initialized is a bit cheeky, but it shouldn't
        // cause issue.
        //
        // This allows for testing voluntary exits without building out a massive chain.
        harness.chain.spec.shard_committee_period = 2;

        let chain = Arc::new(harness.chain);

        assert_eq!(
            chain.head_info().unwrap().finalized_checkpoint.epoch,
            3,
            "precondition: finality"
        );
        assert_eq!(
            chain
                .head_info()
                .unwrap()
                .current_justified_checkpoint
                .epoch,
            4,
            "precondition: justification"
        );

        let (network_tx, network_rx) = mpsc::unbounded_channel();

        let log = null_logger().unwrap();

        // Default metadata
        let meta_data = MetaData {
            seq_number: SEQ_NUMBER,
            attnets: EnrBitfield::<MainnetEthSpec>::default(),
        };
        let enr_key = CombinedKey::generate_secp256k1();
        let enr = EnrBuilder::new("v4").build(&enr_key).unwrap();
        let enr_clone = enr.clone();
        let network_globals = NetworkGlobals::new(enr, TCP_PORT, UDP_PORT, meta_data, vec![], &log);

        let peer_id = PeerId::random();
        network_globals.peers.write().connect_ingoing(
            &peer_id,
            EXTERNAL_ADDR.parse().unwrap(),
            None,
        );

        *network_globals.sync_state.write() = SyncState::Synced;

        let eth1_service =
            eth1::Service::new(eth1::Config::default(), log.clone(), chain.spec.clone());

        let context = Arc::new(Context {
            config: Config {
                enabled: true,
                listen_addr: Ipv4Addr::new(127, 0, 0, 1),
                listen_port: 0,
                allow_origin: None,
            },
            chain: Some(chain.clone()),
            network_tx: Some(network_tx),
            network_globals: Some(Arc::new(network_globals)),
            eth1_service: Some(eth1_service),
            log,
        });
        let ctx = context.clone();
        let (shutdown_tx, shutdown_rx) = oneshot::channel();
        let server_shutdown = async {
            // It's not really interesting why this triggered, just that it happened.
            let _ = shutdown_rx.await;
        };
        let (listening_socket, server) = http_api::serve(ctx, server_shutdown).unwrap();

        tokio::spawn(async { server.await });

        let client = BeaconNodeHttpClient::new(
            Url::parse(&format!(
                "http://{}:{}",
                listening_socket.ip(),
                listening_socket.port()
            ))
            .unwrap(),
        );

        Self {
            chain,
            client,
            next_block,
            attestations,
            attester_slashing,
            proposer_slashing,
            voluntary_exit,
            _server_shutdown: shutdown_tx,
            validator_keypairs: harness.validator_keypairs,
            network_rx,
            local_enr: enr_clone,
            external_peer_id: peer_id,
        }
    }

    fn skip_slots(self, count: u64) -> Self {
        for _ in 0..count {
            self.chain
                .slot_clock
                .set_slot(self.chain.slot().unwrap().as_u64() + 1);
        }

        self
    }

    fn interesting_state_ids(&self) -> Vec<StateId> {
        let mut ids = vec![
            StateId::Head,
            StateId::Genesis,
            StateId::Finalized,
            StateId::Justified,
            StateId::Slot(Slot::new(0)),
            StateId::Slot(Slot::new(32)),
            StateId::Slot(Slot::from(SKIPPED_SLOTS[0])),
            StateId::Slot(Slot::from(SKIPPED_SLOTS[1])),
            StateId::Slot(Slot::from(SKIPPED_SLOTS[2])),
            StateId::Slot(Slot::from(SKIPPED_SLOTS[3])),
            StateId::Root(Hash256::zero()),
        ];
        ids.push(StateId::Root(self.chain.head_info().unwrap().state_root));
        ids
    }

    fn interesting_block_ids(&self) -> Vec<BlockId> {
        let mut ids = vec![
            BlockId::Head,
            BlockId::Genesis,
            BlockId::Finalized,
            BlockId::Justified,
            BlockId::Slot(Slot::new(0)),
            BlockId::Slot(Slot::new(32)),
            BlockId::Slot(Slot::from(SKIPPED_SLOTS[0])),
            BlockId::Slot(Slot::from(SKIPPED_SLOTS[1])),
            BlockId::Slot(Slot::from(SKIPPED_SLOTS[2])),
            BlockId::Slot(Slot::from(SKIPPED_SLOTS[3])),
            BlockId::Root(Hash256::zero()),
        ];
        ids.push(BlockId::Root(self.chain.head_info().unwrap().block_root));
        ids
    }

    fn get_state(&self, state_id: StateId) -> Option<BeaconState<E>> {
        match state_id {
            StateId::Head => Some(self.chain.head().unwrap().beacon_state),
            StateId::Genesis => self
                .chain
                .get_state(&self.chain.genesis_state_root, None)
                .unwrap(),
            StateId::Finalized => {
                let finalized_slot = self
                    .chain
                    .head_info()
                    .unwrap()
                    .finalized_checkpoint
                    .epoch
                    .start_slot(E::slots_per_epoch());

                let root = self
                    .chain
                    .state_root_at_slot(finalized_slot)
                    .unwrap()
                    .unwrap();

                self.chain.get_state(&root, Some(finalized_slot)).unwrap()
            }
            StateId::Justified => {
                let justified_slot = self
                    .chain
                    .head_info()
                    .unwrap()
                    .current_justified_checkpoint
                    .epoch
                    .start_slot(E::slots_per_epoch());

                let root = self
                    .chain
                    .state_root_at_slot(justified_slot)
                    .unwrap()
                    .unwrap();

                self.chain.get_state(&root, Some(justified_slot)).unwrap()
            }
            StateId::Slot(slot) => {
                let root = self.chain.state_root_at_slot(slot).unwrap().unwrap();

                self.chain.get_state(&root, Some(slot)).unwrap()
            }
            StateId::Root(root) => self.chain.get_state(&root, None).unwrap(),
        }
    }

    pub async fn test_beacon_genesis(self) -> Self {
        let result = self.client.get_beacon_genesis().await.unwrap().data;

        let state = self.chain.head().unwrap().beacon_state;
        let expected = GenesisData {
            genesis_time: state.genesis_time,
            genesis_validators_root: state.genesis_validators_root,
            genesis_fork_version: self.chain.spec.genesis_fork_version,
        };

        assert_eq!(result, expected);

        self
    }

    pub async fn test_beacon_states_root(self) -> Self {
        for state_id in self.interesting_state_ids() {
            let result = self
                .client
                .get_beacon_states_root(state_id)
                .await
                .unwrap()
                .map(|res| res.data.root);

            let expected = match state_id {
                StateId::Head => Some(self.chain.head_info().unwrap().state_root),
                StateId::Genesis => Some(self.chain.genesis_state_root),
                StateId::Finalized => {
                    let finalized_slot = self
                        .chain
                        .head_info()
                        .unwrap()
                        .finalized_checkpoint
                        .epoch
                        .start_slot(E::slots_per_epoch());

                    self.chain.state_root_at_slot(finalized_slot).unwrap()
                }
                StateId::Justified => {
                    let justified_slot = self
                        .chain
                        .head_info()
                        .unwrap()
                        .current_justified_checkpoint
                        .epoch
                        .start_slot(E::slots_per_epoch());

                    self.chain.state_root_at_slot(justified_slot).unwrap()
                }
                StateId::Slot(slot) => self.chain.state_root_at_slot(slot).unwrap(),
                StateId::Root(root) => Some(root),
            };

            assert_eq!(result, expected, "{:?}", state_id);
        }

        self
    }

    pub async fn test_beacon_states_fork(self) -> Self {
        for state_id in self.interesting_state_ids() {
            let result = self
                .client
                .get_beacon_states_fork(state_id)
                .await
                .unwrap()
                .map(|res| res.data);

            let expected = self.get_state(state_id).map(|state| state.fork);

            assert_eq!(result, expected, "{:?}", state_id);
        }

        self
    }

    pub async fn test_beacon_states_finality_checkpoints(self) -> Self {
        for state_id in self.interesting_state_ids() {
            let result = self
                .client
                .get_beacon_states_finality_checkpoints(state_id)
                .await
                .unwrap()
                .map(|res| res.data);

            let expected = self
                .get_state(state_id)
                .map(|state| FinalityCheckpointsData {
                    previous_justified: state.previous_justified_checkpoint,
                    current_justified: state.current_justified_checkpoint,
                    finalized: state.finalized_checkpoint,
                });

            assert_eq!(result, expected, "{:?}", state_id);
        }

        self
    }

    pub async fn test_beacon_states_validator_balances(self) -> Self {
        for state_id in self.interesting_state_ids() {
            for validator_indices in self.interesting_validator_indices() {
                let state_opt = self.get_state(state_id);
                let validators: Vec<Validator> = match state_opt.as_ref() {
                    Some(state) => state.validators.clone().into(),
                    None => vec![],
                };
                let validator_index_ids = validator_indices
                    .iter()
                    .cloned()
                    .map(|i| ValidatorId::Index(i))
                    .collect::<Vec<ValidatorId>>();
                let validator_pubkey_ids = validator_indices
                    .iter()
                    .cloned()
                    .map(|i| {
                        ValidatorId::PublicKey(
                            validators
                                .get(i as usize)
                                .map_or(PublicKeyBytes::empty(), |val| val.pubkey.clone()),
                        )
                    })
                    .collect::<Vec<ValidatorId>>();

                let result_index_ids = self
                    .client
                    .get_beacon_states_validator_balances(
                        state_id,
                        Some(validator_index_ids.as_slice()),
                    )
                    .await
                    .unwrap()
                    .map(|res| res.data);
                let result_pubkey_ids = self
                    .client
                    .get_beacon_states_validator_balances(
                        state_id,
                        Some(validator_pubkey_ids.as_slice()),
                    )
                    .await
                    .unwrap()
                    .map(|res| res.data);

                let expected = state_opt.map(|state| {
                    let mut validators = Vec::with_capacity(validator_indices.len());

                    for i in validator_indices {
                        if i < state.balances.len() as u64 {
                            validators.push(ValidatorBalanceData {
                                index: i as u64,
                                balance: state.balances[i as usize],
                            });
                        }
                    }

                    validators
                });

                assert_eq!(result_index_ids, expected, "{:?}", state_id);
                assert_eq!(result_pubkey_ids, expected, "{:?}", state_id);
            }
        }

        self
    }

    pub async fn test_beacon_states_validators(self) -> Self {
        for state_id in self.interesting_state_ids() {
            for statuses in self.interesting_validator_statuses() {
                for validator_indices in self.interesting_validator_indices() {
                    let state_opt = self.get_state(state_id);
                    let validators: Vec<Validator> = match state_opt.as_ref() {
                        Some(state) => state.validators.clone().into(),
                        None => vec![],
                    };
                    let validator_index_ids = validator_indices
                        .iter()
                        .cloned()
                        .map(|i| ValidatorId::Index(i))
                        .collect::<Vec<ValidatorId>>();
                    let validator_pubkey_ids = validator_indices
                        .iter()
                        .cloned()
                        .map(|i| {
                            ValidatorId::PublicKey(
                                validators
                                    .get(i as usize)
                                    .map_or(PublicKeyBytes::empty(), |val| val.pubkey.clone()),
                            )
                        })
                        .collect::<Vec<ValidatorId>>();

                    let result_index_ids = self
                        .client
                        .get_beacon_states_validators(
                            state_id,
                            Some(validator_index_ids.as_slice()),
                            None,
                        )
                        .await
                        .unwrap()
                        .map(|res| res.data);

                    let result_pubkey_ids = self
                        .client
                        .get_beacon_states_validators(
                            state_id,
                            Some(validator_pubkey_ids.as_slice()),
                            None,
                        )
                        .await
                        .unwrap()
                        .map(|res| res.data);

                    let expected = state_opt.map(|state| {
                        let epoch = state.current_epoch();
                        let finalized_epoch = state.finalized_checkpoint.epoch;
                        let far_future_epoch = self.chain.spec.far_future_epoch;

                        let mut validators = Vec::with_capacity(validator_indices.len());

                        for i in validator_indices {
                            if i >= state.validators.len() as u64 {
                                continue;
                            }
                            let validator = state.validators[i as usize].clone();
                            let status = ValidatorStatus::from_validator(
                                Some(&validator),
                                epoch,
                                finalized_epoch,
                                far_future_epoch,
                            );
                            if statuses.contains(&status) || statuses.is_empty() {
                                validators.push(ValidatorData {
                                    index: i as u64,
                                    balance: state.balances[i as usize],
                                    status,
                                    validator,
                                });
                            }
                        }

                        validators
                    });

                    assert_eq!(result_index_ids, expected, "{:?}", state_id);
                    assert_eq!(result_pubkey_ids, expected, "{:?}", state_id);
                }
            }
        }

        self
    }

    pub async fn test_beacon_states_validator_id(self) -> Self {
        for state_id in self.interesting_state_ids() {
            let state_opt = self.get_state(state_id);
            let validators = match state_opt.as_ref() {
                Some(state) => state.validators.clone().into(),
                None => vec![],
            };

            for (i, validator) in validators.into_iter().enumerate() {
                let validator_ids = &[
                    ValidatorId::PublicKey(validator.pubkey.clone()),
                    ValidatorId::Index(i as u64),
                ];

                for validator_id in validator_ids {
                    let result = self
                        .client
                        .get_beacon_states_validator_id(state_id, validator_id)
                        .await
                        .unwrap()
                        .map(|res| res.data);

                    if result.is_none() && state_opt.is_none() {
                        continue;
                    }

                    let state = state_opt.as_ref().expect("result should be none");

                    let expected = {
                        let epoch = state.current_epoch();
                        let finalized_epoch = state.finalized_checkpoint.epoch;
                        let far_future_epoch = self.chain.spec.far_future_epoch;

                        ValidatorData {
                            index: i as u64,
                            balance: state.balances[i],
                            status: ValidatorStatus::from_validator(
                                Some(&validator),
                                epoch,
                                finalized_epoch,
                                far_future_epoch,
                            ),
                            validator: validator.clone(),
                        }
                    };

                    assert_eq!(result, Some(expected), "{:?}, {:?}", state_id, validator_id);
                }
            }
        }

        self
    }

    pub async fn test_beacon_states_committees(self) -> Self {
        for state_id in self.interesting_state_ids() {
            let mut state_opt = self.get_state(state_id);

            let epoch_opt = state_opt.as_ref().map(|state| state.current_epoch());
            let results = self
                .client
                .get_beacon_states_committees(state_id, None, None, epoch_opt)
                .await
                .unwrap()
                .map(|res| res.data);

            if results.is_none() && state_opt.is_none() {
                continue;
            }

            let state = state_opt.as_mut().expect("result should be none");

            state.build_all_committee_caches(&self.chain.spec).unwrap();
            let committees = state
                .get_beacon_committees_at_epoch(RelativeEpoch::Current)
                .unwrap();

            for (i, result) in results.unwrap().into_iter().enumerate() {
                let expected = &committees[i];

                assert_eq!(result.index, expected.index, "{}", state_id);
                assert_eq!(result.slot, expected.slot, "{}", state_id);
                assert_eq!(
                    result
                        .validators
                        .into_iter()
                        .map(|i| i as usize)
                        .collect::<Vec<_>>(),
                    expected.committee.to_vec(),
                    "{}",
                    state_id
                );
            }
        }

        self
    }

    fn get_block_root(&self, block_id: BlockId) -> Option<Hash256> {
        match block_id {
            BlockId::Head => Some(self.chain.head_info().unwrap().block_root),
            BlockId::Genesis => Some(self.chain.genesis_block_root),
            BlockId::Finalized => Some(self.chain.head_info().unwrap().finalized_checkpoint.root),
            BlockId::Justified => Some(
                self.chain
                    .head_info()
                    .unwrap()
                    .current_justified_checkpoint
                    .root,
            ),
            BlockId::Slot(slot) => self.chain.block_root_at_slot(slot).unwrap(),
            BlockId::Root(root) => Some(root),
        }
    }

    fn get_block(&self, block_id: BlockId) -> Option<SignedBeaconBlock<E>> {
        let root = self.get_block_root(block_id);
        root.and_then(|root| self.chain.get_block(&root).unwrap())
    }

    pub async fn test_beacon_headers_all_slots(self) -> Self {
        for slot in 0..CHAIN_LENGTH {
            let slot = Slot::from(slot);

            let result = self
                .client
                .get_beacon_headers(Some(slot), None)
                .await
                .unwrap()
                .map(|res| res.data);

            let root = self.chain.block_root_at_slot(slot).unwrap();

            if root.is_none() && result.is_none() {
                continue;
            }

            let root = root.unwrap();
            let block = self.chain.block_at_slot(slot).unwrap().unwrap();
            let header = BlockHeaderData {
                root,
                canonical: true,
                header: BlockHeaderAndSignature {
                    message: block.message.block_header(),
                    signature: block.signature.into(),
                },
            };
            let expected = vec![header];

            assert_eq!(result.unwrap(), expected, "slot {:?}", slot);
        }

        self
    }

    pub async fn test_beacon_headers_all_parents(self) -> Self {
        let mut roots = self
            .chain
            .rev_iter_block_roots()
            .unwrap()
            .map(Result::unwrap)
            .map(|(root, _slot)| root)
            .collect::<Vec<_>>()
            .into_iter()
            .rev()
            .collect::<Vec<_>>();

        // The iterator natively returns duplicate roots for skipped slots.
        roots.dedup();

        for i in 1..roots.len() {
            let parent_root = roots[i - 1];
            let child_root = roots[i];

            let result = self
                .client
                .get_beacon_headers(None, Some(parent_root))
                .await
                .unwrap()
                .unwrap()
                .data;

            assert_eq!(result.len(), 1, "i {}", i);
            assert_eq!(result[0].root, child_root, "i {}", i);
        }

        self
    }

    pub async fn test_beacon_headers_block_id(self) -> Self {
        for block_id in self.interesting_block_ids() {
            let result = self
                .client
                .get_beacon_headers_block_id(block_id)
                .await
                .unwrap()
                .map(|res| res.data);

            let block_root_opt = self.get_block_root(block_id);

            let block_opt = block_root_opt.and_then(|root| self.chain.get_block(&root).unwrap());

            if block_opt.is_none() && result.is_none() {
                continue;
            }

            let result = result.unwrap();
            let block = block_opt.unwrap();
            let block_root = block_root_opt.unwrap();
            let canonical = self
                .chain
                .block_root_at_slot(block.slot())
                .unwrap()
                .map_or(false, |canonical| block_root == canonical);

            assert_eq!(result.canonical, canonical, "{:?}", block_id);
            assert_eq!(result.root, block_root, "{:?}", block_id);
            assert_eq!(
                result.header.message,
                block.message.block_header(),
                "{:?}",
                block_id
            );
            assert_eq!(
                result.header.signature,
                block.signature.into(),
                "{:?}",
                block_id
            );
        }

        self
    }

    pub async fn test_beacon_blocks_root(self) -> Self {
        for block_id in self.interesting_block_ids() {
            let result = self
                .client
                .get_beacon_blocks_root(block_id)
                .await
                .unwrap()
                .map(|res| res.data.root);

            let expected = self.get_block_root(block_id);

            assert_eq!(result, expected, "{:?}", block_id);
        }

        self
    }

    pub async fn test_post_beacon_blocks_valid(mut self) -> Self {
        let next_block = &self.next_block;

        self.client.post_beacon_blocks(next_block).await.unwrap();

        assert!(
            self.network_rx.try_recv().is_ok(),
            "valid blocks should be sent to network"
        );

        self
    }

    pub async fn test_post_beacon_blocks_invalid(mut self) -> Self {
        let mut next_block = self.next_block.clone();
        next_block.message.proposer_index += 1;

        assert!(self.client.post_beacon_blocks(&next_block).await.is_err());

        assert!(
            self.network_rx.try_recv().is_ok(),
            "invalid blocks should be sent to network"
        );

        self
    }

    pub async fn test_beacon_blocks(self) -> Self {
        for block_id in self.interesting_block_ids() {
            let result = self
                .client
                .get_beacon_blocks(block_id)
                .await
                .unwrap()
                .map(|res| res.data);

            let expected = self.get_block(block_id);

            assert_eq!(result, expected, "{:?}", block_id);
        }

        self
    }

    pub async fn test_beacon_blocks_attestations(self) -> Self {
        for block_id in self.interesting_block_ids() {
            let result = self
                .client
                .get_beacon_blocks_attestations(block_id)
                .await
                .unwrap()
                .map(|res| res.data);

            let expected = self
                .get_block(block_id)
                .map(|block| block.message.body.attestations.into());

            assert_eq!(result, expected, "{:?}", block_id);
        }

        self
    }

    pub async fn test_post_beacon_pool_attestations_valid(mut self) -> Self {
        self.client
            .post_beacon_pool_attestations(self.attestations.as_slice())
            .await
            .unwrap();

        assert!(
            self.network_rx.try_recv().is_ok(),
            "valid attestation should be sent to network"
        );

        self
    }

    pub async fn test_post_beacon_pool_attestations_invalid(mut self) -> Self {
        let mut attestations = Vec::new();
        for attestation in &self.attestations {
            let mut invalid_attestation = attestation.clone();
            invalid_attestation.data.slot += 1;

            // add both to ensure we only fail on invalid attestations
            attestations.push(attestation.clone());
            attestations.push(invalid_attestation);
        }

        let err = self
            .client
            .post_beacon_pool_attestations(attestations.as_slice())
            .await
            .unwrap_err();

        match err {
            Error::ServerIndexedMessage(IndexedErrorMessage {
                code,
                message: _,
                failures,
            }) => {
                assert_eq!(code, 400);
                assert_eq!(failures.len(), self.attestations.len());
            }
            _ => panic!("query did not fail correctly"),
        }

        assert!(
            self.network_rx.try_recv().is_ok(),
            "if some attestations are valid, we should send them to the network"
        );

        self
    }

    pub async fn test_get_beacon_pool_attestations(self) -> Self {
        let result = self
            .client
            .get_beacon_pool_attestations(None, None)
            .await
            .unwrap()
            .data;

        let mut expected = self.chain.op_pool.get_all_attestations();
        expected.extend(self.chain.naive_aggregation_pool.read().iter().cloned());

        assert_eq!(result, expected);

        self
    }

    pub async fn test_post_beacon_pool_attester_slashings_valid(mut self) -> Self {
        self.client
            .post_beacon_pool_attester_slashings(&self.attester_slashing)
            .await
            .unwrap();

        assert!(
            self.network_rx.try_recv().is_ok(),
            "valid attester slashing should be sent to network"
        );

        self
    }

    pub async fn test_post_beacon_pool_attester_slashings_invalid(mut self) -> Self {
        let mut slashing = self.attester_slashing.clone();
        slashing.attestation_1.data.slot += 1;

        self.client
            .post_beacon_pool_attester_slashings(&slashing)
            .await
            .unwrap_err();

        assert!(
            self.network_rx.try_recv().is_err(),
            "invalid attester slashing should not be sent to network"
        );

        self
    }

    pub async fn test_get_beacon_pool_attester_slashings(self) -> Self {
        let result = self
            .client
            .get_beacon_pool_attester_slashings()
            .await
            .unwrap()
            .data;

        let expected = self.chain.op_pool.get_all_attester_slashings();

        assert_eq!(result, expected);

        self
    }

    pub async fn test_post_beacon_pool_proposer_slashings_valid(mut self) -> Self {
        self.client
            .post_beacon_pool_proposer_slashings(&self.proposer_slashing)
            .await
            .unwrap();

        assert!(
            self.network_rx.try_recv().is_ok(),
            "valid proposer slashing should be sent to network"
        );

        self
    }

    pub async fn test_post_beacon_pool_proposer_slashings_invalid(mut self) -> Self {
        let mut slashing = self.proposer_slashing.clone();
        slashing.signed_header_1.message.slot += 1;

        self.client
            .post_beacon_pool_proposer_slashings(&slashing)
            .await
            .unwrap_err();

        assert!(
            self.network_rx.try_recv().is_err(),
            "invalid proposer slashing should not be sent to network"
        );

        self
    }

    pub async fn test_get_beacon_pool_proposer_slashings(self) -> Self {
        let result = self
            .client
            .get_beacon_pool_proposer_slashings()
            .await
            .unwrap()
            .data;

        let expected = self.chain.op_pool.get_all_proposer_slashings();

        assert_eq!(result, expected);

        self
    }

    pub async fn test_post_beacon_pool_voluntary_exits_valid(mut self) -> Self {
        self.client
            .post_beacon_pool_voluntary_exits(&self.voluntary_exit)
            .await
            .unwrap();

        assert!(
            self.network_rx.try_recv().is_ok(),
            "valid exit should be sent to network"
        );

        self
    }

    pub async fn test_post_beacon_pool_voluntary_exits_invalid(mut self) -> Self {
        let mut exit = self.voluntary_exit.clone();
        exit.message.epoch += 1;

        self.client
            .post_beacon_pool_voluntary_exits(&exit)
            .await
            .unwrap_err();

        assert!(
            self.network_rx.try_recv().is_err(),
            "invalid exit should not be sent to network"
        );

        self
    }

    pub async fn test_get_beacon_pool_voluntary_exits(self) -> Self {
        let result = self
            .client
            .get_beacon_pool_voluntary_exits()
            .await
            .unwrap()
            .data;

        let expected = self.chain.op_pool.get_all_voluntary_exits();

        assert_eq!(result, expected);

        self
    }

    pub async fn test_get_config_fork_schedule(self) -> Self {
        let result = self.client.get_config_fork_schedule().await.unwrap().data;

        let expected = vec![self.chain.head_info().unwrap().fork];

        assert_eq!(result, expected);

        self
    }

    pub async fn test_get_config_spec(self) -> Self {
        let result = self.client.get_config_spec().await.unwrap().data;

        let expected = YamlConfig::from_spec::<E>(&self.chain.spec);

        assert_eq!(result, expected);

        self
    }

    pub async fn test_get_config_deposit_contract(self) -> Self {
        let result = self
            .client
            .get_config_deposit_contract()
            .await
            .unwrap()
            .data;

        let expected = DepositContractData {
            address: self.chain.spec.deposit_contract_address,
            chain_id: eth1::DEFAULT_NETWORK_ID.into(),
        };

        assert_eq!(result, expected);

        self
    }

    pub async fn test_get_node_version(self) -> Self {
        let result = self.client.get_node_version().await.unwrap().data;

        let expected = VersionData {
            version: lighthouse_version::version_with_platform(),
        };

        assert_eq!(result, expected);

        self
    }

    pub async fn test_get_node_syncing(self) -> Self {
        let result = self.client.get_node_syncing().await.unwrap().data;
        let head_slot = self.chain.head_info().unwrap().slot;
        let sync_distance = self.chain.slot().unwrap() - head_slot;

        let expected = SyncingData {
            is_syncing: false,
            head_slot,
            sync_distance,
        };

        assert_eq!(result, expected);

        self
    }

    pub async fn test_get_node_identity(self) -> Self {
        let result = self.client.get_node_identity().await.unwrap().data;

        let expected = IdentityData {
            peer_id: self.local_enr.peer_id().to_string(),
            enr: self.local_enr.clone(),
            p2p_addresses: self.local_enr.multiaddr_p2p_tcp(),
            discovery_addresses: self.local_enr.multiaddr_p2p_udp(),
            metadata: eth2::types::MetaData {
                seq_number: 0,
                attnets: "0x0000000000000000".to_string(),
            },
        };

        assert_eq!(result, expected);

        self
    }

    pub async fn test_get_node_health(self) -> Self {
        let status = self.client.get_node_health().await.unwrap();
        assert_eq!(status, StatusCode::OK);

        self
    }

    pub async fn test_get_node_peers_by_id(self) -> Self {
        let result = self
            .client
            .get_node_peers_by_id(self.external_peer_id.clone())
            .await
            .unwrap()
            .data;

        let expected = PeerData {
            peer_id: self.external_peer_id.to_string(),
            enr: None,
            last_seen_p2p_address: EXTERNAL_ADDR.to_string(),
            state: PeerState::Connected,
            direction: PeerDirection::Inbound,
        };

        assert_eq!(result, expected);

        self
    }

    pub async fn test_get_node_peers(self) -> Self {
        let peer_states: Vec<Option<&[PeerState]>> = vec![
            Some(&[PeerState::Connected]),
            Some(&[PeerState::Connecting]),
            Some(&[PeerState::Disconnected]),
            Some(&[PeerState::Disconnecting]),
            None,
            Some(&[PeerState::Connected, PeerState::Connecting]),
        ];
        let peer_dirs: Vec<Option<&[PeerDirection]>> = vec![
            Some(&[PeerDirection::Outbound]),
            Some(&[PeerDirection::Inbound]),
            Some(&[PeerDirection::Inbound, PeerDirection::Outbound]),
            None,
        ];

        for states in peer_states {
            for dirs in peer_dirs.clone() {
                let result = self.client.get_node_peers(states, dirs).await.unwrap();
                let expected_peer = PeerData {
                    peer_id: self.external_peer_id.to_string(),
                    enr: None,
                    last_seen_p2p_address: EXTERNAL_ADDR.to_string(),
                    state: PeerState::Connected,
                    direction: PeerDirection::Inbound,
                };

                let state_match =
                    states.map_or(true, |states| states.contains(&PeerState::Connected));
                let dir_match = dirs.map_or(true, |dirs| dirs.contains(&PeerDirection::Inbound));

                let mut expected_peers = Vec::new();
                if state_match && dir_match {
                    expected_peers.push(expected_peer);
                }

                assert_eq!(
                    result,
                    PeersData {
                        meta: PeersMetaData {
                            count: expected_peers.len() as u64
                        },
                        data: expected_peers,
                    }
                );
            }
        }
        self
    }

    pub async fn test_get_node_peer_count(self) -> Self {
        let result = self.client.get_node_peer_count().await.unwrap().data;
        assert_eq!(
            result,
            PeerCount {
                connected: 1,
                connecting: 0,
                disconnected: 0,
                disconnecting: 0,
            }
        );
        self
    }

    pub async fn test_get_debug_beacon_states(self) -> Self {
        for state_id in self.interesting_state_ids() {
            let result = self
                .client
                .get_debug_beacon_states(state_id)
                .await
                .unwrap()
                .map(|res| res.data);

            let mut expected = self.get_state(state_id);
            expected.as_mut().map(|state| state.drop_all_caches());

            assert_eq!(result, expected, "{:?}", state_id);
        }

        self
    }

    pub async fn test_get_debug_beacon_heads(self) -> Self {
        let result = self
            .client
            .get_debug_beacon_heads()
            .await
            .unwrap()
            .data
            .into_iter()
            .map(|head| (head.root, head.slot))
            .collect::<Vec<_>>();

        let expected = self.chain.heads();

        assert_eq!(result, expected);

        self
    }

    fn validator_count(&self) -> usize {
        self.chain.head().unwrap().beacon_state.validators.len()
    }

    fn interesting_validator_indices(&self) -> Vec<Vec<u64>> {
        let validator_count = self.validator_count() as u64;

        let mut interesting = vec![
            vec![],
            vec![0],
            vec![0, 1],
            vec![0, 1, 3],
            vec![validator_count],
            vec![validator_count, 1],
            vec![validator_count, 1, 3],
            vec![u64::max_value()],
            vec![u64::max_value(), 1],
            vec![u64::max_value(), 1, 3],
        ];

        interesting.push((0..validator_count).collect());

        interesting
    }

    fn interesting_validator_statuses(&self) -> Vec<Vec<ValidatorStatus>> {
        let interesting = vec![
            vec![],
            vec![ValidatorStatus::Active],
            vec![
                ValidatorStatus::Unknown,
                ValidatorStatus::WaitingForEligibility,
                ValidatorStatus::WaitingForFinality,
                ValidatorStatus::WaitingInQueue,
                ValidatorStatus::StandbyForActive,
                ValidatorStatus::Active,
                ValidatorStatus::ActiveAwaitingVoluntaryExit,
                ValidatorStatus::ActiveAwaitingSlashedExit,
                ValidatorStatus::ExitedVoluntarily,
                ValidatorStatus::ExitedSlashed,
                ValidatorStatus::Withdrawable,
                ValidatorStatus::Withdrawn,
            ],
        ];
        interesting
    }

    pub async fn test_get_validator_duties_attester(self) -> Self {
        let current_epoch = self.chain.epoch().unwrap().as_u64();

        let half = current_epoch / 2;
        let first = current_epoch - half;
        let last = current_epoch + half;

        for epoch in first..=last {
            for indices in self.interesting_validator_indices() {
                let epoch = Epoch::from(epoch);

                // The endpoint does not allow getting duties past the next epoch.
                if epoch > current_epoch + 1 {
                    assert_eq!(
                        self.client
                            .post_validator_duties_attester(epoch, indices.as_slice())
                            .await
                            .unwrap_err()
                            .status()
                            .map(Into::into),
                        Some(400)
                    );
                    continue;
                }

                let results = self
                    .client
                    .post_validator_duties_attester(epoch, indices.as_slice())
                    .await
                    .unwrap()
                    .data;

                let mut state = self
                    .chain
                    .state_at_slot(
                        epoch.start_slot(E::slots_per_epoch()),
                        StateSkipConfig::WithStateRoots,
                    )
                    .unwrap();
                state
                    .build_committee_cache(RelativeEpoch::Current, &self.chain.spec)
                    .unwrap();

                let expected_len = indices
                    .iter()
                    .filter(|i| **i < state.validators.len() as u64)
                    .count();

                assert_eq!(results.len(), expected_len);

                for (indices_set, &i) in indices.iter().enumerate() {
                    if let Some(duty) = state
                        .get_attestation_duties(i as usize, RelativeEpoch::Current)
                        .unwrap()
                    {
                        let expected = AttesterData {
                            pubkey: state.validators[i as usize].pubkey.clone().into(),
                            validator_index: i,
                            committees_at_slot: duty.committees_at_slot,
                            committee_index: duty.index,
                            committee_length: duty.committee_len as u64,
                            validator_committee_index: duty.committee_position as u64,
                            slot: duty.slot,
                        };

                        let result = results
                            .iter()
                            .find(|duty| duty.validator_index == i)
                            .unwrap();

                        assert_eq!(
                            *result, expected,
                            "epoch: {}, indices_set: {}",
                            epoch, indices_set
                        );
                    } else {
                        assert!(
                            !results.iter().any(|duty| duty.validator_index == i),
                            "validator index should not exist in response"
                        );
                    }
                }
            }
        }

        self
    }

    pub async fn test_get_validator_duties_proposer(self) -> Self {
        let current_epoch = self.chain.epoch().unwrap();

        let result = self
            .client
            .get_validator_duties_proposer(current_epoch)
            .await
            .unwrap()
            .data;

        let mut state = self.chain.head_beacon_state().unwrap();

        while state.current_epoch() < current_epoch {
            per_slot_processing(&mut state, None, &self.chain.spec).unwrap();
        }

        state
            .build_committee_cache(RelativeEpoch::Current, &self.chain.spec)
            .unwrap();

        let expected = current_epoch
            .slot_iter(E::slots_per_epoch())
            .map(|slot| {
                let index = state
                    .get_beacon_proposer_index(slot, &self.chain.spec)
                    .unwrap();
                let pubkey = state.validators[index].pubkey.clone().into();

                ProposerData {
                    pubkey,
                    validator_index: index as u64,
                    slot,
                }
            })
            .collect::<Vec<_>>();

        assert_eq!(result, expected);

        self
    }

    pub async fn test_block_production(self) -> Self {
        let fork = self.chain.head_info().unwrap().fork;
        let genesis_validators_root = self.chain.genesis_validators_root;

        for _ in 0..E::slots_per_epoch() * 3 {
            let slot = self.chain.slot().unwrap();
            let epoch = self.chain.epoch().unwrap();

            let proposer_pubkey_bytes = self
                .client
                .get_validator_duties_proposer(epoch)
                .await
                .unwrap()
                .data
                .into_iter()
                .find(|duty| duty.slot == slot)
                .map(|duty| duty.pubkey)
                .unwrap();
            let proposer_pubkey = (&proposer_pubkey_bytes).try_into().unwrap();

            let sk = self
                .validator_keypairs
                .iter()
                .find(|kp| kp.pk == proposer_pubkey)
                .map(|kp| kp.sk.clone())
                .unwrap();

            let randao_reveal = {
                let domain = self.chain.spec.get_domain(
                    epoch,
                    Domain::Randao,
                    &fork,
                    genesis_validators_root,
                );
                let message = epoch.signing_root(domain);
                sk.sign(message).into()
            };

            let block = self
                .client
                .get_validator_blocks::<E>(slot, randao_reveal, None)
                .await
                .unwrap()
                .data;

            let signed_block = block.sign(&sk, &fork, genesis_validators_root, &self.chain.spec);

            self.client.post_beacon_blocks(&signed_block).await.unwrap();

            assert_eq!(self.chain.head_beacon_block().unwrap(), signed_block);

            self.chain.slot_clock.set_slot(slot.as_u64() + 1);
        }

        self
    }

    pub async fn test_get_validator_attestation_data(self) -> Self {
        let mut state = self.chain.head_beacon_state().unwrap();
        let slot = state.slot;
        state
            .build_committee_cache(RelativeEpoch::Current, &self.chain.spec)
            .unwrap();

        for index in 0..state.get_committee_count_at_slot(slot).unwrap() {
            let result = self
                .client
                .get_validator_attestation_data(slot, index)
                .await
                .unwrap()
                .data;

            let expected = self
                .chain
                .produce_unaggregated_attestation(slot, index)
                .unwrap()
                .data;

            assert_eq!(result, expected);
        }

        self
    }

    pub async fn test_get_validator_aggregate_attestation(self) -> Self {
        let attestation = self
            .chain
            .head_beacon_block()
            .unwrap()
            .message
            .body
            .attestations[0]
            .clone();

        let result = self
            .client
            .get_validator_aggregate_attestation(
                attestation.data.slot,
                attestation.data.tree_hash_root(),
            )
            .await
            .unwrap()
            .unwrap()
            .data;

        let expected = attestation;

        assert_eq!(result, expected);

        self
    }

    pub async fn get_aggregate(&mut self) -> SignedAggregateAndProof<E> {
        let slot = self.chain.slot().unwrap();
        let epoch = self.chain.epoch().unwrap();

        let mut head = self.chain.head().unwrap();
        while head.beacon_state.current_epoch() < epoch {
            per_slot_processing(&mut head.beacon_state, None, &self.chain.spec).unwrap();
        }
        head.beacon_state
            .build_committee_cache(RelativeEpoch::Current, &self.chain.spec)
            .unwrap();

        let committee_len = head.beacon_state.get_committee_count_at_slot(slot).unwrap();
        let fork = head.beacon_state.fork;
        let genesis_validators_root = self.chain.genesis_validators_root;

        let duties = self
            .client
            .post_validator_duties_attester(
                epoch,
                (0..self.validator_keypairs.len() as u64)
                    .collect::<Vec<u64>>()
                    .as_slice(),
            )
            .await
            .unwrap()
            .data;

        let (i, kp, duty, proof) = self
            .validator_keypairs
            .iter()
            .enumerate()
            .find_map(|(i, kp)| {
                let duty = duties[i].clone();

                let proof = SelectionProof::new::<E>(
                    duty.slot,
                    &kp.sk,
                    &fork,
                    genesis_validators_root,
                    &self.chain.spec,
                );

                if proof
                    .is_aggregator(committee_len as usize, &self.chain.spec)
                    .unwrap()
                {
                    Some((i, kp, duty, proof))
                } else {
                    None
                }
            })
            .expect("there is at least one aggregator for this epoch")
            .clone();

        if duty.slot > slot {
            self.chain.slot_clock.set_slot(duty.slot.into());
        }

        let attestation_data = self
            .client
            .get_validator_attestation_data(duty.slot, duty.committee_index)
            .await
            .unwrap()
            .data;

        let mut attestation = Attestation {
            aggregation_bits: BitList::with_capacity(duty.committee_length as usize).unwrap(),
            data: attestation_data,
            signature: AggregateSignature::infinity(),
        };

        attestation
            .sign(
                &kp.sk,
                duty.validator_committee_index as usize,
                &fork,
                genesis_validators_root,
                &self.chain.spec,
            )
            .unwrap();

        SignedAggregateAndProof::from_aggregate(
            i as u64,
            attestation,
            Some(proof),
            &kp.sk,
            &fork,
            genesis_validators_root,
            &self.chain.spec,
        )
    }

    pub async fn test_get_validator_aggregate_and_proofs_valid(mut self) -> Self {
        let aggregate = self.get_aggregate().await;

        self.client
            .post_validator_aggregate_and_proof::<E>(&[aggregate])
            .await
            .unwrap();

        assert!(self.network_rx.try_recv().is_ok());

        self
    }

    pub async fn test_get_validator_aggregate_and_proofs_invalid(mut self) -> Self {
        let mut aggregate = self.get_aggregate().await;

        aggregate.message.aggregate.data.slot += 1;

        self.client
            .post_validator_aggregate_and_proof::<E>(&[aggregate])
            .await
            .unwrap_err();

        assert!(self.network_rx.try_recv().is_err());

        self
    }

    pub async fn test_get_validator_beacon_committee_subscriptions(mut self) -> Self {
        let subscription = BeaconCommitteeSubscription {
            validator_index: 0,
            committee_index: 0,
            committees_at_slot: 1,
            slot: Slot::new(1),
            is_aggregator: true,
        };

        self.client
            .post_validator_beacon_committee_subscriptions(&[subscription])
            .await
            .unwrap();

        self.network_rx.try_recv().unwrap();

        self
    }

    #[cfg(target_os = "linux")]
    pub async fn test_get_lighthouse_health(self) -> Self {
        self.client.get_lighthouse_health().await.unwrap();

        self
    }

    #[cfg(not(target_os = "linux"))]
    pub async fn test_get_lighthouse_health(self) -> Self {
        self.client.get_lighthouse_health().await.unwrap_err();

        self
    }

    pub async fn test_get_lighthouse_syncing(self) -> Self {
        self.client.get_lighthouse_syncing().await.unwrap();

        self
    }

    pub async fn test_get_lighthouse_proto_array(self) -> Self {
        self.client.get_lighthouse_proto_array().await.unwrap();

        self
    }

    pub async fn test_get_lighthouse_validator_inclusion_global(self) -> Self {
        let epoch = self.chain.epoch().unwrap() - 1;
        self.client
            .get_lighthouse_validator_inclusion_global(epoch)
            .await
            .unwrap();

        self
    }

    pub async fn test_get_lighthouse_validator_inclusion(self) -> Self {
        let epoch = self.chain.epoch().unwrap() - 1;
        self.client
            .get_lighthouse_validator_inclusion(epoch, ValidatorId::Index(0))
            .await
            .unwrap();

        self
    }

    pub async fn test_get_lighthouse_eth1_syncing(self) -> Self {
        self.client.get_lighthouse_eth1_syncing().await.unwrap();

        self
    }

    pub async fn test_get_lighthouse_eth1_block_cache(self) -> Self {
        let blocks = self.client.get_lighthouse_eth1_block_cache().await.unwrap();

        assert!(blocks.data.is_empty());

        self
    }

    pub async fn test_get_lighthouse_eth1_deposit_cache(self) -> Self {
        let deposits = self
            .client
            .get_lighthouse_eth1_deposit_cache()
            .await
            .unwrap();

        assert!(deposits.data.is_empty());

        self
    }

    pub async fn test_get_lighthouse_beacon_states_ssz(self) -> Self {
        for state_id in self.interesting_state_ids() {
            let result = self
                .client
                .get_lighthouse_beacon_states_ssz(&state_id)
                .await
                .unwrap();

            let mut expected = self.get_state(state_id);
            expected.as_mut().map(|state| state.drop_all_caches());

            assert_eq!(result, expected, "{:?}", state_id);
        }

        self
    }

    pub async fn test_get_lighthouse_staking(self) -> Self {
        let result = self.client.get_lighthouse_staking().await.unwrap();

        assert_eq!(result, self.chain.eth1_chain.is_some());

        self
    }
}

#[tokio::test(flavor = "multi_thread", worker_threads = 2)]
async fn beacon_get() {
    async {
        ApiTester::new()
            .test_beacon_genesis()
            .await
            .test_beacon_states_root()
            .await
            .test_beacon_states_fork()
            .await
            .test_beacon_states_finality_checkpoints()
            .await
            .test_beacon_states_validators()
            .await
            .test_beacon_states_validator_balances()
            .await
            .test_beacon_states_committees()
            .await
            .test_beacon_states_validator_id()
            .await
            .test_beacon_headers_all_slots()
            .await
            .test_beacon_headers_all_parents()
            .await
            .test_beacon_headers_block_id()
            .await
            .test_beacon_blocks()
            .await
            .test_beacon_blocks_attestations()
            .await
            .test_beacon_blocks_root()
            .await
            .test_get_beacon_pool_attestations()
            .await
            .test_get_beacon_pool_attester_slashings()
            .await
            .test_get_beacon_pool_proposer_slashings()
            .await
            .test_get_beacon_pool_voluntary_exits()
            .await;
    }
    .compat()
    .await;
}

#[tokio::test(flavor = "multi_thread", worker_threads = 2)]
async fn post_beacon_blocks_valid() {
    ApiTester::new()
        .test_post_beacon_blocks_valid()
        .compat()
        .await;
}

#[tokio::test(flavor = "multi_thread", worker_threads = 2)]
async fn post_beacon_blocks_invalid() {
    ApiTester::new()
        .test_post_beacon_blocks_invalid()
        .compat()
        .await;
}

#[tokio::test(flavor = "multi_thread", worker_threads = 2)]
async fn beacon_pools_post_attestations_valid() {
    ApiTester::new()
        .test_post_beacon_pool_attestations_valid()
        .compat()
        .await;
}

#[tokio::test(flavor = "multi_thread", worker_threads = 2)]
async fn beacon_pools_post_attestations_invalid() {
    ApiTester::new()
        .test_post_beacon_pool_attestations_invalid()
        .compat()
        .await;
}

#[tokio::test(flavor = "multi_thread", worker_threads = 2)]
async fn beacon_pools_post_attester_slashings_valid() {
    ApiTester::new()
        .test_post_beacon_pool_attester_slashings_valid()
        .compat()
        .await;
}

#[tokio::test(flavor = "multi_thread", worker_threads = 2)]
async fn beacon_pools_post_attester_slashings_invalid() {
    ApiTester::new()
        .test_post_beacon_pool_attester_slashings_invalid()
        .compat()
        .await;
}

#[tokio::test(flavor = "multi_thread", worker_threads = 2)]
async fn beacon_pools_post_proposer_slashings_valid() {
    ApiTester::new()
        .test_post_beacon_pool_proposer_slashings_valid()
        .compat()
        .await;
}

#[tokio::test(flavor = "multi_thread", worker_threads = 2)]
async fn beacon_pools_post_proposer_slashings_invalid() {
    ApiTester::new()
        .test_post_beacon_pool_proposer_slashings_invalid()
        .compat()
        .await;
}

#[tokio::test(flavor = "multi_thread", worker_threads = 2)]
async fn beacon_pools_post_voluntary_exits_valid() {
    ApiTester::new()
        .test_post_beacon_pool_voluntary_exits_valid()
        .compat()
        .await;
}

#[tokio::test(flavor = "multi_thread", worker_threads = 2)]
async fn beacon_pools_post_voluntary_exits_invalid() {
    ApiTester::new()
        .test_post_beacon_pool_voluntary_exits_invalid()
        .compat()
        .await;
}

#[tokio::test(flavor = "multi_thread", worker_threads = 2)]
async fn config_get() {
    ApiTester::new()
        .test_get_config_fork_schedule()
        .compat()
        .await
        .test_get_config_spec()
        .compat()
        .await
        .test_get_config_deposit_contract()
        .compat()
        .await;
}

#[tokio::test(flavor = "multi_thread", worker_threads = 2)]
async fn debug_get() {
    ApiTester::new()
        .test_get_debug_beacon_states()
        .compat()
        .await
        .test_get_debug_beacon_heads()
        .compat()
        .await;
}

#[tokio::test(flavor = "multi_thread", worker_threads = 2)]
async fn node_get() {
    ApiTester::new()
        .test_get_node_version()
        .compat()
        .await
        .test_get_node_syncing()
        .compat()
        .await
        .test_get_node_identity()
        .compat()
        .await
        .test_get_node_health()
        .compat()
        .await
        .test_get_node_peers_by_id()
        .compat()
        .await
        .test_get_node_peers()
        .compat()
        .await
        .test_get_node_peer_count()
        .compat()
        .await;
}

#[tokio::test(flavor = "multi_thread", worker_threads = 2)]
async fn get_validator_duties_attester() {
    ApiTester::new()
        .test_get_validator_duties_attester()
        .compat()
        .await;
}

#[tokio::test(flavor = "multi_thread", worker_threads = 2)]
async fn get_validator_duties_attester_with_skip_slots() {
    ApiTester::new()
        .skip_slots(E::slots_per_epoch() * 2)
        .test_get_validator_duties_attester()
        .compat()
        .await;
}

#[tokio::test(flavor = "multi_thread", worker_threads = 2)]
async fn get_validator_duties_proposer() {
    ApiTester::new()
        .test_get_validator_duties_proposer()
        .compat()
        .await;
}

#[tokio::test(flavor = "multi_thread", worker_threads = 2)]
async fn get_validator_duties_proposer_with_skip_slots() {
    ApiTester::new()
        .skip_slots(E::slots_per_epoch() * 2)
        .test_get_validator_duties_proposer()
        .compat()
        .await;
}

#[tokio::test(flavor = "multi_thread", worker_threads = 2)]
async fn block_production() {
    ApiTester::new().test_block_production().compat().await;
}

#[tokio::test(flavor = "multi_thread", worker_threads = 2)]
async fn block_production_with_skip_slots() {
    ApiTester::new()
        .skip_slots(E::slots_per_epoch() * 2)
        .test_block_production()
        .compat()
        .await;
}

#[tokio::test(flavor = "multi_thread", worker_threads = 2)]
async fn get_validator_attestation_data() {
    ApiTester::new()
        .test_get_validator_attestation_data()
        .compat()
        .await;
}

#[tokio::test(flavor = "multi_thread", worker_threads = 2)]
async fn get_validator_attestation_data_with_skip_slots() {
    ApiTester::new()
        .skip_slots(E::slots_per_epoch() * 2)
        .test_get_validator_attestation_data()
        .compat()
        .await;
}

#[tokio::test(flavor = "multi_thread", worker_threads = 2)]
async fn get_validator_aggregate_attestation() {
    ApiTester::new()
        .test_get_validator_aggregate_attestation()
        .compat()
        .await;
}

#[tokio::test(flavor = "multi_thread", worker_threads = 2)]
async fn get_validator_aggregate_attestation_with_skip_slots() {
    ApiTester::new()
        .skip_slots(E::slots_per_epoch() * 2)
        .test_get_validator_aggregate_attestation()
        .compat()
        .await;
}

#[tokio::test(flavor = "multi_thread", worker_threads = 2)]
async fn get_validator_aggregate_and_proofs_valid() {
    ApiTester::new()
        .test_get_validator_aggregate_and_proofs_valid()
        .compat()
        .await;
}

#[tokio::test(flavor = "multi_thread", worker_threads = 2)]
async fn get_validator_aggregate_and_proofs_valid_with_skip_slots() {
    ApiTester::new()
        .skip_slots(E::slots_per_epoch() * 2)
        .test_get_validator_aggregate_and_proofs_valid()
        .compat()
        .await;
}

#[tokio::test(flavor = "multi_thread", worker_threads = 2)]
async fn get_validator_aggregate_and_proofs_invalid() {
    ApiTester::new()
        .test_get_validator_aggregate_and_proofs_invalid()
        .compat()
        .await;
}

#[tokio::test(flavor = "multi_thread", worker_threads = 2)]
async fn get_validator_aggregate_and_proofs_invalid_with_skip_slots() {
    ApiTester::new()
        .skip_slots(E::slots_per_epoch() * 2)
        .test_get_validator_aggregate_and_proofs_invalid()
        .compat()
        .await;
}

#[tokio::test(flavor = "multi_thread", worker_threads = 2)]
async fn get_validator_beacon_committee_subscriptions() {
    ApiTester::new()
        .test_get_validator_beacon_committee_subscriptions()
        .compat()
        .await;
}

#[tokio::test(flavor = "multi_thread", worker_threads = 2)]
async fn lighthouse_endpoints() {
    ApiTester::new()
        .test_get_lighthouse_health()
        .compat()
        .await
        .test_get_lighthouse_syncing()
        .compat()
        .await
        .test_get_lighthouse_proto_array()
        .compat()
        .await
        .test_get_lighthouse_validator_inclusion()
        .compat()
        .await
        .test_get_lighthouse_validator_inclusion_global()
        .compat()
        .await
        .test_get_lighthouse_eth1_syncing()
        .compat()
        .await
        .test_get_lighthouse_eth1_block_cache()
        .compat()
        .await
        .test_get_lighthouse_eth1_deposit_cache()
        .compat()
        .await
        .test_get_lighthouse_beacon_states_ssz()
<<<<<<< HEAD
        .compat()
=======
        .await
        .test_get_lighthouse_staking()
>>>>>>> 7d644103
        .await;
}<|MERGE_RESOLUTION|>--- conflicted
+++ resolved
@@ -2154,11 +2154,9 @@
         .compat()
         .await
         .test_get_lighthouse_beacon_states_ssz()
-<<<<<<< HEAD
-        .compat()
-=======
+        .compat()
         .await
         .test_get_lighthouse_staking()
->>>>>>> 7d644103
+        .compat()
         .await;
 }