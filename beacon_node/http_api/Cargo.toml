--- conflicted
+++ resolved
@@ -24,11 +24,8 @@
 lazy_static = "1.4.0"
 warp_utils = { path = "../../common/warp_utils" }
 slot_clock = { path = "../../common/slot_clock" }
-<<<<<<< HEAD
 eth2_ssz = { path = "../../consensus/ssz" }
-=======
 bs58 = "0.3.1"
->>>>>>> a3552a4b
 
 [dev-dependencies]
 store = { path = "../store" }
