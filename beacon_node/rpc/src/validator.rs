--- conflicted
+++ resolved
@@ -4,15 +4,10 @@
 use grpcio::{RpcContext, RpcStatus, RpcStatusCode, UnarySink};
 use protos::services::{ActiveValidator, GetDutiesRequest, GetDutiesResponse, ValidatorDuty};
 use protos::services_grpc::ValidatorService;
-<<<<<<< HEAD
-use slog::{debug, Logger};
+use slog::{debug, info, warn, Logger};
 use ssz::decode;
-=======
-use slog::{debug, info, warn, Logger};
-use ssz::Decodable;
 use std::sync::Arc;
 use types::{Epoch, RelativeEpoch};
->>>>>>> 9f53e71e
 
 #[derive(Clone)]
 pub struct ValidatorServiceInstance {
@@ -31,13 +26,8 @@
         req: GetDutiesRequest,
         sink: UnarySink<GetDutiesResponse>,
     ) {
-<<<<<<< HEAD
-        if let Ok(public_key) = decode::<PublicKey>(req.get_public_key()) {
-            debug!(self.log, "RPC request"; "endpoint" => "ValidatorIndex", "public_key" => public_key.concatenated_hex_id());
-=======
         let validators = req.get_validators();
         debug!(self.log, "RPC request"; "endpoint" => "GetValidatorDuties", "epoch" => req.get_epoch());
->>>>>>> 9f53e71e
 
         let epoch = Epoch::from(req.get_epoch());
         let mut resp = GetDutiesResponse::new();
@@ -85,8 +75,8 @@
         for validator_pk in validators.get_public_keys() {
             let mut active_validator = ActiveValidator::new();
 
-            let public_key = match PublicKey::ssz_decode(validator_pk, 0) {
-                Ok((v, _index)) => v,
+            let public_key = match decode::<PublicKey>(validator_pk) {
+                Ok(v) => v,
                 Err(_) => {
                     let log_clone = self.log.clone();
                     let f = sink
