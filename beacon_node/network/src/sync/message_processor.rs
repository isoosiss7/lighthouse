--- conflicted
+++ resolved
@@ -447,12 +447,7 @@
                     // Inform the sync manager to find parents for this block
                     trace!(self.log, "Block with unknown parent received";
                             "peer_id" => format!("{:?}",peer_id));
-<<<<<<< HEAD
-                    self.send_to_sync(SyncMessage::UnknownBlock(peer_id, block.clone()));
-=======
                     self.send_to_sync(SyncMessage::UnknownBlock(peer_id, Box::new(block.clone())));
-                    SHOULD_FORWARD_GOSSIP_BLOCK
->>>>>>> 5f8d7837
                 }
                 other => {
                     warn!(
