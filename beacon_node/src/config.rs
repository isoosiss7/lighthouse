--- conflicted
+++ resolved
@@ -551,17 +551,9 @@
 
 /// Try to parse the eth2 testnet config from the `testnet`, `testnet-dir` flags in that order.
 /// Returns the default hardcoded testnet if neither flags are set.
-<<<<<<< HEAD
-pub fn get_eth2_testnet_config<E: EthSpec>(
-    cli_args: &ArgMatches,
-) -> Result<Eth2TestnetConfig<E>, String> {
+pub fn get_eth2_testnet_config(cli_args: &ArgMatches) -> Result<Eth2TestnetConfig, String> {
     let optional_testnet_config = if cli_args.is_present("network") {
         clap_utils::parse_hardcoded_network(cli_args, "network")?
-=======
-pub fn get_eth2_testnet_config(cli_args: &ArgMatches) -> Result<Eth2TestnetConfig, String> {
-    let optional_testnet_config = if cli_args.is_present("testnet") {
-        clap_utils::parse_hardcoded_network(cli_args, "testnet")?
->>>>>>> 3b405f10
     } else if cli_args.is_present("testnet-dir") {
         clap_utils::parse_testnet_dir(cli_args, "testnet-dir")?
     } else {
