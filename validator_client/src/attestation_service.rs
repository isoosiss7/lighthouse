use crate::beacon_node_fallback::BeaconNodeFallbackWithSyncChecks;
use crate::{
    duties_service::{DutiesService, DutyAndProof},
    http_metrics::metrics,
    validator_store::ValidatorStore,
};
use environment::RuntimeContext;
use futures::future::FutureExt;
use futures::StreamExt;
use slog::{crit, error, info, trace};
use slot_clock::SlotClock;
use std::collections::HashMap;
use std::ops::Deref;
use std::sync::Arc;
use tokio::time::{interval_at, sleep_until, Duration, Instant};
use tree_hash::TreeHash;
use types::{
    AggregateSignature, Attestation, AttestationData, BitList, ChainSpec, CommitteeIndex, EthSpec,
    Slot,
};

/// Builds an `AttestationService`.
pub struct AttestationServiceBuilder<T, E: EthSpec> {
    duties_service: Option<DutiesService<T, E>>,
    validator_store: Option<ValidatorStore<T, E>>,
    slot_clock: Option<T>,
    beacon_nodes: Option<BeaconNodeFallbackWithSyncChecks<T, E>>,
    context: Option<RuntimeContext<E>>,
}

impl<T: SlotClock + 'static, E: EthSpec> AttestationServiceBuilder<T, E> {
    pub fn new() -> Self {
        Self {
            duties_service: None,
            validator_store: None,
            slot_clock: None,
            beacon_nodes: None,
            context: None,
        }
    }

    pub fn duties_service(mut self, service: DutiesService<T, E>) -> Self {
        self.duties_service = Some(service);
        self
    }

    pub fn validator_store(mut self, store: ValidatorStore<T, E>) -> Self {
        self.validator_store = Some(store);
        self
    }

    pub fn slot_clock(mut self, slot_clock: T) -> Self {
        self.slot_clock = Some(slot_clock);
        self
    }

    pub fn beacon_nodes(mut self, beacon_nodes: BeaconNodeFallbackWithSyncChecks<T, E>) -> Self {
        self.beacon_nodes = Some(beacon_nodes);
        self
    }

    pub fn runtime_context(mut self, context: RuntimeContext<E>) -> Self {
        self.context = Some(context);
        self
    }

    pub fn build(self) -> Result<AttestationService<T, E>, String> {
        Ok(AttestationService {
            inner: Arc::new(Inner {
                duties_service: self
                    .duties_service
                    .ok_or("Cannot build AttestationService without duties_service")?,
                validator_store: self
                    .validator_store
                    .ok_or("Cannot build AttestationService without validator_store")?,
                slot_clock: self
                    .slot_clock
<<<<<<< HEAD
                    .ok_or_else(|| "Cannot build AttestationService without slot_clock")?,
                beacon_nodes: self
                    .beacon_nodes
                    .ok_or_else(|| "Cannot build AttestationService without beacon_nodes")?,
=======
                    .ok_or("Cannot build AttestationService without slot_clock")?,
                beacon_node: self
                    .beacon_node
                    .ok_or("Cannot build AttestationService without beacon_node")?,
>>>>>>> 48269514
                context: self
                    .context
                    .ok_or("Cannot build AttestationService without runtime_context")?,
            }),
        })
    }
}

/// Helper to minimise `Arc` usage.
pub struct Inner<T, E: EthSpec> {
    duties_service: DutiesService<T, E>,
    validator_store: ValidatorStore<T, E>,
    slot_clock: T,
    beacon_nodes: BeaconNodeFallbackWithSyncChecks<T, E>,
    context: RuntimeContext<E>,
}

/// Attempts to produce attestations for all known validators 1/3rd of the way through each slot.
///
/// If any validators are on the same committee, a single attestation will be downloaded and
/// returned to the beacon node. This attestation will have a signature from each of the
/// validators.
pub struct AttestationService<T, E: EthSpec> {
    inner: Arc<Inner<T, E>>,
}

impl<T, E: EthSpec> Clone for AttestationService<T, E> {
    fn clone(&self) -> Self {
        Self {
            inner: self.inner.clone(),
        }
    }
}

impl<T, E: EthSpec> Deref for AttestationService<T, E> {
    type Target = Inner<T, E>;

    fn deref(&self) -> &Self::Target {
        self.inner.deref()
    }
}

impl<T: SlotClock + 'static, E: EthSpec> AttestationService<T, E> {
    /// Starts the service which periodically produces attestations.
    pub fn start_update_service(self, spec: &ChainSpec) -> Result<(), String> {
        let log = self.context.log().clone();

        let slot_duration = Duration::from_millis(spec.milliseconds_per_slot);
        let duration_to_next_slot = self
            .slot_clock
            .duration_to_next_slot()
            .ok_or("Unable to determine duration to next slot")?;

        info!(
            log,
            "Attestation production service started";
            "next_update_millis" => duration_to_next_slot.as_millis()
        );

        let mut interval = {
            // Note: `interval_at` panics if `slot_duration` is 0
            interval_at(
                Instant::now() + duration_to_next_slot + slot_duration / 3,
                slot_duration,
            )
        };

        let executor = self.context.executor.clone();

        let interval_fut = async move {
            while interval.next().await.is_some() {
                let log = self.context.log();

                if let Err(e) = self.spawn_attestation_tasks(slot_duration) {
                    crit!(
                        log,
                        "Failed to spawn attestation tasks";
                        "error" => e
                    )
                } else {
                    trace!(
                        log,
                        "Spawned attestation tasks";
                    )
                }
            }
        };

        executor.spawn(interval_fut, "attestation_service");
        Ok(())
    }

    /// For each each required attestation, spawn a new task that downloads, signs and uploads the
    /// attestation to the beacon node.
    fn spawn_attestation_tasks(&self, slot_duration: Duration) -> Result<(), String> {
        let slot = self.slot_clock.now().ok_or("Failed to read slot clock")?;
        let duration_to_next_slot = self
            .slot_clock
            .duration_to_next_slot()
            .ok_or("Unable to determine duration to next slot")?;

        // If a validator needs to publish an aggregate attestation, they must do so at 2/3
        // through the slot. This delay triggers at this time
        let aggregate_production_instant = Instant::now()
            + duration_to_next_slot
                .checked_sub(slot_duration / 3)
                .unwrap_or_else(|| Duration::from_secs(0));

        let duties_by_committee_index: HashMap<CommitteeIndex, Vec<DutyAndProof>> = self
            .duties_service
            .attesters(slot)
            .into_iter()
            .fold(HashMap::new(), |mut map, duty_and_proof| {
                if let Some(committee_index) = duty_and_proof.duty.attestation_committee_index {
                    let validator_duties = map.entry(committee_index).or_insert_with(Vec::new);

                    validator_duties.push(duty_and_proof);
                }

                map
            });

        // For each committee index for this slot:
        //
        // - Create and publish an `Attestation` for all required validators.
        // - Create and publish `SignedAggregateAndProof` for all aggregating validators.
        duties_by_committee_index
            .into_iter()
            .for_each(|(committee_index, validator_duties)| {
                // Spawn a separate task for each attestation.
                self.inner.context.executor.spawn(
                    self.clone()
                        .publish_attestations_and_aggregates(
                            slot,
                            committee_index,
                            validator_duties,
                            aggregate_production_instant,
                        )
                        .map(|_| ()),
                    "attestation publish",
                );
            });

        Ok(())
    }

    /// Performs the first step of the attesting process: downloading `Attestation` objects,
    /// signing them and returning them to the validator.
    ///
    /// https://github.com/ethereum/eth2.0-specs/blob/v0.12.1/specs/phase0/validator.md#attesting
    ///
    /// ## Detail
    ///
    /// The given `validator_duties` should already be filtered to only contain those that match
    /// `slot` and `committee_index`. Critical errors will be logged if this is not the case.
    async fn publish_attestations_and_aggregates(
        self,
        slot: Slot,
        committee_index: CommitteeIndex,
        validator_duties: Vec<DutyAndProof>,
        aggregate_production_instant: Instant,
    ) -> Result<(), ()> {
        let log = self.context.log();
        let attestations_timer = metrics::start_timer_vec(
            &metrics::ATTESTATION_SERVICE_TIMES,
            &[metrics::ATTESTATIONS],
        );

        // There's not need to produce `Attestation` or `SignedAggregateAndProof` if we do not have
        // any validators for the given `slot` and `committee_index`.
        if validator_duties.is_empty() {
            return Ok(());
        }

        // Step 1.
        //
        // Download, sign and publish an `Attestation` for each validator.
        let attestation_opt = self
            .produce_and_publish_attestations(slot, committee_index, &validator_duties)
            .await
            .map_err(move |e| {
                crit!(
                    log,
                    "Error during attestation routine";
                    "error" => format!("{:?}", e),
                    "committee_index" => committee_index,
                    "slot" => slot.as_u64(),
                )
            })?;

        drop(attestations_timer);

        // Step 2.
        //
        // If an attestation was produced, make an aggregate.
        if let Some(attestation_data) = attestation_opt {
            // First, wait until the `aggregation_production_instant` (2/3rds
            // of the way though the slot). As verified in the
            // `delay_triggers_when_in_the_past` test, this code will still run
            // even if the instant has already elapsed.
            sleep_until(aggregate_production_instant).await;

            // Start the metrics timer *after* we've done the delay.
            let _aggregates_timer = metrics::start_timer_vec(
                &metrics::ATTESTATION_SERVICE_TIMES,
                &[metrics::AGGREGATES],
            );

            // Then download, sign and publish a `SignedAggregateAndProof` for each
            // validator that is elected to aggregate for this `slot` and
            // `committee_index`.
            self.produce_and_publish_aggregates(attestation_data, &validator_duties)
                .await
                .map_err(move |e| {
                    crit!(
                        log,
                        "Error during attestation routine";
                        "error" => format!("{:?}", e),
                        "committee_index" => committee_index,
                        "slot" => slot.as_u64(),
                    )
                })?;
        }

        Ok(())
    }

    /// Performs the first step of the attesting process: downloading `Attestation` objects,
    /// signing them and returning them to the validator.
    ///
    /// https://github.com/ethereum/eth2.0-specs/blob/v0.12.1/specs/phase0/validator.md#attesting
    ///
    /// ## Detail
    ///
    /// The given `validator_duties` should already be filtered to only contain those that match
    /// `slot` and `committee_index`. Critical errors will be logged if this is not the case.
    ///
    /// Only one `Attestation` is downloaded from the BN. It is then cloned and signed by each
    /// validator and the list of individually-signed `Attestation` objects is returned to the BN.
    async fn produce_and_publish_attestations(
        &self,
        slot: Slot,
        committee_index: CommitteeIndex,
        validator_duties: &[DutyAndProof],
    ) -> Result<Option<AttestationData>, String> {
        let log = self.context.log();

        if validator_duties.is_empty() {
            return Ok(None);
        }

        let current_epoch = self
            .slot_clock
            .now()
            .ok_or("Unable to determine current slot from clock")?
            .epoch(E::slots_per_epoch());

        let attestation_data = self
            .beacon_nodes
            .first_success(|beacon_node| async move {
                Ok(beacon_node
                    .get_validator_attestation_data(slot, committee_index)
                    .await
                    .map_err(|e| format!("Failed to produce attestation data: {:?}", e))?
                    .data)
            })
            .await
            .map_err(|e| self.beacon_nodes.format_err(&e))?;

        let mut attestations = Vec::with_capacity(validator_duties.len());

        for duty in validator_duties {
            // Ensure that all required fields are present in the validator duty.
            let (
                duty_slot,
                duty_committee_index,
                validator_committee_position,
                _,
                _,
                committee_length,
            ) = if let Some(tuple) = duty.attestation_duties() {
                tuple
            } else {
                crit!(
                    log,
                    "Missing validator duties when signing";
                    "duties" => format!("{:?}", duty)
                );
                continue;
            };

            // Ensure that the attestation matches the duties.
            if duty_slot != attestation_data.slot || duty_committee_index != attestation_data.index
            {
                crit!(
                    log,
                    "Inconsistent validator duties during signing";
                    "validator" => format!("{:?}", duty.validator_pubkey()),
                    "duty_slot" => duty_slot,
                    "attestation_slot" => attestation_data.slot,
                    "duty_index" => duty_committee_index,
                    "attestation_index" => attestation_data.index,
                );
                continue;
            }

            let mut attestation = Attestation {
                aggregation_bits: BitList::with_capacity(committee_length as usize).unwrap(),
                data: attestation_data.clone(),
                signature: AggregateSignature::infinity(),
            };

            if self
                .validator_store
                .sign_attestation(
                    duty.validator_pubkey(),
                    validator_committee_position,
                    &mut attestation,
                    current_epoch,
                )
                .is_some()
            {
                attestations.push(attestation);
            } else {
                crit!(
                    log,
                    "Failed to sign attestation";
                    "committee_index" => committee_index,
                    "slot" => slot.as_u64(),
                );
                continue;
            }
        }

        let attestations_slice = attestations.as_slice();
        match self
            .beacon_nodes
            .first_success(|beacon_node| async move {
                Ok(beacon_node
                    .post_beacon_pool_attestations(attestations_slice)
                    .await?)
            })
            .await
        {
            Ok(()) => info!(
                log,
                "Successfully published attestations";
                "count" => attestations.len(),
                "head_block" => ?attestation_data.beacon_block_root,
                "committee_index" => attestation_data.index,
                "slot" => attestation_data.slot.as_u64(),
                "type" => "unaggregated",
            ),
            Err(e) => error!(
                log,
                "Unable to publish attestations";
                "error" => ?e,
                "committee_index" => attestation_data.index,
                "slot" => slot.as_u64(),
                "type" => "unaggregated",
            ),
        }

        Ok(Some(attestation_data))
    }

    /// Performs the second step of the attesting process: downloading an aggregated `Attestation`,
    /// converting it into a `SignedAggregateAndProof` and returning it to the BN.
    ///
    /// https://github.com/ethereum/eth2.0-specs/blob/v0.12.1/specs/phase0/validator.md#broadcast-aggregate
    ///
    /// ## Detail
    ///
    /// The given `validator_duties` should already be filtered to only contain those that match
    /// `slot` and `committee_index`. Critical errors will be logged if this is not the case.
    ///
    /// Only one aggregated `Attestation` is downloaded from the BN. It is then cloned and signed
    /// by each validator and the list of individually-signed `SignedAggregateAndProof` objects is
    /// returned to the BN.
    async fn produce_and_publish_aggregates(
        &self,
        attestation_data: AttestationData,
        validator_duties: &[DutyAndProof],
    ) -> Result<(), String> {
        let log = self.context.log();

        let attestation_data_ref = &attestation_data;
        let aggregated_attestation = self
            .beacon_nodes
            .first_success(|beacon_node| async move {
                Ok(beacon_node
                    .get_validator_aggregate_attestation(
                        attestation_data_ref.slot,
                        attestation_data_ref.tree_hash_root(),
                    )
                    .await
                    .map_err(|e| format!("Failed to produce an aggregate attestation: {:?}", e))?
                    .ok_or_else(|| {
                        format!("No aggregate available for {:?}", attestation_data_ref)
                    })?
                    .data)
            })
            .await
            .map_err(|e| self.beacon_nodes.format_err(&e))?;

        let mut signed_aggregate_and_proofs = Vec::new();

        for duty_and_proof in validator_duties {
            let selection_proof = if let Some(proof) = duty_and_proof.selection_proof.as_ref() {
                proof
            } else {
                // Do not produce a signed aggregate for validators that are not
                // subscribed aggregators.
                continue;
            };
            let (duty_slot, duty_committee_index, _, validator_index, _, _) =
                if let Some(tuple) = duty_and_proof.attestation_duties() {
                    tuple
                } else {
                    crit!(log, "Missing duties when signing aggregate");
                    continue;
                };

            let pubkey = &duty_and_proof.duty.validator_pubkey;
            let slot = attestation_data.slot;
            let committee_index = attestation_data.index;

            if duty_slot != slot || duty_committee_index != committee_index {
                crit!(log, "Inconsistent validator duties during signing");
                continue;
            }

            if let Some(aggregate) = self.validator_store.produce_signed_aggregate_and_proof(
                pubkey,
                validator_index,
                aggregated_attestation.clone(),
                selection_proof.clone(),
            ) {
                signed_aggregate_and_proofs.push(aggregate);
            } else {
                crit!(log, "Failed to sign attestation");
                continue;
            };
        }

        if !signed_aggregate_and_proofs.is_empty() {
            let signed_aggregate_and_proofs_slice = signed_aggregate_and_proofs.as_slice();
            match self
                .beacon_nodes
                .first_success(|beacon_node| async move {
                    Ok(beacon_node
                        .post_validator_aggregate_and_proof(signed_aggregate_and_proofs_slice)
                        .await?)
                })
                .await
            {
                Ok(()) => {
                    for signed_aggregate_and_proof in signed_aggregate_and_proofs {
                        let attestation = &signed_aggregate_and_proof.message.aggregate;
                        info!(
                            log,
                            "Successfully published attestations";
                            "aggregator" => signed_aggregate_and_proof.message.aggregator_index,
                            "signatures" => attestation.aggregation_bits.num_set_bits(),
                            "head_block" => format!("{:?}", attestation.data.beacon_block_root),
                            "committee_index" => attestation.data.index,
                            "slot" => attestation.data.slot.as_u64(),
                            "type" => "aggregated",
                        );
                    }
                }
                Err(e) => {
                    for signed_aggregate_and_proof in signed_aggregate_and_proofs {
                        let attestation = &signed_aggregate_and_proof.message.aggregate;
                        crit!(
                            log,
                            "Failed to publish attestation";
                            "error" => self.beacon_nodes.format_err(&e),
                            "committee_index" => attestation.data.index,
                            "slot" => attestation.data.slot.as_u64(),
                            "type" => "aggregated",
                        );
                    }
                }
            }
        }

        Ok(())
    }
}

#[cfg(test)]
mod tests {
    use super::*;
    use futures::future::FutureExt;
    use parking_lot::RwLock;

    /// This test is to ensure that a `tokio_timer::Sleep` with an instant in the past will still
    /// trigger.
    #[tokio::test]
    async fn delay_triggers_when_in_the_past() {
        let in_the_past = Instant::now() - Duration::from_secs(2);
        let state_1 = Arc::new(RwLock::new(in_the_past));
        let state_2 = state_1.clone();

        sleep_until(in_the_past)
            .map(move |()| *state_1.write() = Instant::now())
            .await;

        assert!(
            *state_2.read() > in_the_past,
            "state should have been updated"
        );
    }
}<|MERGE_RESOLUTION|>--- conflicted
+++ resolved
@@ -75,17 +75,10 @@
                     .ok_or("Cannot build AttestationService without validator_store")?,
                 slot_clock: self
                     .slot_clock
-<<<<<<< HEAD
-                    .ok_or_else(|| "Cannot build AttestationService without slot_clock")?,
+                    .ok_or("Cannot build AttestationService without slot_clock")?,
                 beacon_nodes: self
                     .beacon_nodes
-                    .ok_or_else(|| "Cannot build AttestationService without beacon_nodes")?,
-=======
-                    .ok_or("Cannot build AttestationService without slot_clock")?,
-                beacon_node: self
-                    .beacon_node
-                    .ok_or("Cannot build AttestationService without beacon_node")?,
->>>>>>> 48269514
+                    .ok_or("Cannot build AttestationService without beacon_nodes")?,
                 context: self
                     .context
                     .ok_or("Cannot build AttestationService without runtime_context")?,
