--- conflicted
+++ resolved
@@ -384,12 +384,11 @@
                     drop(validator_dir);
                     let voting_password = body.password.clone();
 
-<<<<<<< HEAD
                     let validator_def = {
                         if let Some(runtime) = runtime.upgrade() {
                             runtime
                                 .block_on(validator_store.add_validator_keystore(
-                                    validator_dir.voting_keystore_path(),
+                                    voting_keystore_path,
                                     voting_password,
                                     body.enable,
                                 ))
@@ -405,20 +404,6 @@
                             ));
                         }
                     };
-=======
-                    let validator_def = tokio::runtime::Handle::current()
-                        .block_on(validator_store.add_validator_keystore(
-                            voting_keystore_path,
-                            voting_password,
-                            body.enable,
-                        ))
-                        .map_err(|e| {
-                            warp_utils::reject::custom_server_error(format!(
-                                "failed to initialize validator: {:?}",
-                                e
-                            ))
-                        })?;
->>>>>>> 0589a14a
 
                     Ok(api_types::GenericResponse::from(api_types::ValidatorData {
                         enabled: body.enable,
